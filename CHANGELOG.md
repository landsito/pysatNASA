--- conflicted
+++ resolved
@@ -17,13 +17,10 @@
 * Maintenance
   * Reduce duplication of code in instrument modules
   * Include flake8 linting of docstrings and style in Github Actions
-<<<<<<< HEAD
   * Move OMNI HRO custom functions to a methods module
   * Deprecate OMNI HRO custom functions in instrument module
-=======
 * Documentation
   * New logo added
->>>>>>> 820c28a9
 
 ## [0.0.3] - 2022-05-18
 * Include flake8 linting of docstrings and style in Github Actions
