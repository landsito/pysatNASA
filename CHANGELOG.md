--- conflicted
+++ resolved
@@ -2,14 +2,10 @@
 All notable changes to this project will be documented in this file.
 This project adheres to [Semantic Versioning](https://semver.org/).
 
-<<<<<<< HEAD
 ## [0.0.3] - 2021-06-17
 * Include Windows tests in Github Actions
-=======
-## [] - xxxx-xx-xx
 * Bug Fixes
   * Expanded cleaning of ICON IVM ion drifts to more variables
->>>>>>> bb84800a
 
 ## [0.0.2] - 2021-06-07
 * Updated Instruments and routines to conform with changes made for pysat 3.0
