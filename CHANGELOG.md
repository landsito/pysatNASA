# Change Log
All notable changes to this project will be documented in this file.
This project adheres to [Semantic Versioning](https://semver.org/).

<<<<<<< HEAD
## [0.0.7] - 2025-01-16
* New Instruments
  * TIMED TIDI
=======
## [0.1.0] - 2025-XX-XX
* New Instruments
  * Mars Global Surveyor Magnetometer (MGS Mag)
* Documentation
  * Updated controlled information review statement for clarity
>>>>>>> 7290e03a

## [0.0.6] - 2024-10-03
* New Instruments
  * DE2 VEFIMAGB - electric and magnetic field on the same cadence
  * MAVEN MAG
  * MAVEN SEP
  * MAVEN in situ key parameters
  * REACH Dosimeter
  * DMSP SSUSI SDR-disk and SDR2-disk data
* New Features
  * Allow files to be unzipped after download
  * Added custom `concat_data` method to JHUAPL methods, for TIMED-GUVI and
    DMSP-SSUSI data
  * Added time-dependent, file format function for DMSP SSUSI to DMSP methods
  * Added cleaning to TIMED-GUVI SDR imaging data
* Bug Fixes
  * Fix general clean routine to skip transformation matrices
  * New window needs to be integer for calculate_imf_steadiness
  * Fixed version import
  * Fixed a bug when data fails to load for CDF pandas objects
  * Allow graceful failure with no files in jhuapl load functions
  * New window needs to be integer for calculate_imf_steadiness
  * Fixed a bug where cdas_download may drop the requested end date file
  * Reverted the coveralls integration to the GitHub service for MacOS runs
  * Fixed a bug where cdas_list_remote_files errored without remote data
* Documentation
  * Added example of how to export data for archival
  * Updated documentation refs
  * Add keywords to zenodo
  * Fixed broken links
* Deprecations
  * Deprecated '' tag for de2_vefi module, support moved to de2_vefimagb
* Maintenance
  * Implemented unit tests for cleaning warnings
  * Use pip install for readthedocs
  * Moved references and acknowledgements to methods files
  * Added tests for OMNI HRO routines
  * Use standard clean routine for C/NOFS VEFI mag data
  * Added version cap for sphinx_rtd_theme
  * Include standard tests for ICON IVM-B
  * Update NEP29 standards for Jun 2024
  * Updated standards for pandas, numpy, and pysat
  * Updated versions in GitHub Actions
  * Implement coveralls app in GitHub Actions
  * Cycled Operational Environment testing

## [0.0.5] - 2023-06-27
* New Instruments
  * ACE EPAM
  * ACE MAG
  * ACE SIS
  * ACE SWEPAM
  * DE2 Fabry-Perot Interferometer (FPI)
  * DE2 Vector Electric Field Instrument (VEFI) and magnetometer
  * DMSP SSUSI EDR-Aurora data
  * IGS GPS (TEC and ROTI)
  * SES-14 GOLD -- tdisk, tlimb and o2den data products added
  * TIMED GUVI
* Bug Fixes
  * Pandas datasets made with cdflib now have header level meta
  * Updated CDAWeb routines to allow for data stored by year/day-of-year
  * Updated GOLD nmax to sort scans by time.
  * Added 1 usec to GOLD nmax channel B times to ensure timestamp uniqueness
  * Fixed multi-file loads for cdf xarray datasets.
  * Adds a 0.1 sec delay between file downloads to avoid excessive calls
    to servers.
* Documentation
  * Added missing sub-module imports
  * Added discussion of ICON constellation to docstrings, including caveats
* Enhancements
  * Added CDAWeb methods that can use `cdasws` to get the remote file list
  * Updated platform methods to follow a consistent style and work with the
    general `init` function
  * Added unit tests for the different platform method attributes
  * xarray support for TIMED SABER and SEE
  * Added `drop_dims` kwarg to `load_xarray` interface so that orphan dims can
    be removed before attempting to merge.
  * Added `var_translation` kwarg to `load_xarray` interface so that variables can
    be renamed before attempting to merge.
  * Improved usage of cdflib for users in xarray instruments
  * Added a generalized `clean` routine to replace fill vals with NaNs
* Deprecations
  * Deprecated jpl_gps instrument module, moved roti instrument to igs_gps
* Maintenance
  * Updated download functions to take data_path as an arg, not a kwarg
  * Removed duplicate tests if pysatCDF not installed
  * Removed pysatCDF tests on GitHub Actions workflows (see #167)
  * Updated actions and templates based on pysatEcosystem docs
  * Remove pandas cap on NEP29 tests
  * Updated docstring style for consistency
  * Removed version cap for xarray
  * Added manual workflow to check that latest RC is installable through test pip
  * Update meta label type for instruments
  * Updated GitHub Actions workflows for improved compliance with pip>=23.0
  * Added .readthedocs.yml to configure settings there.
  * Use pyproject.toml to manage installation and metadata
  * Set use_cdflib=True for supported xarray instruments
  * Set pysat 3.1.0 minimum
  * Use pysat logger to raise non-deprecation warnings
  * Update syntax based on latest pysat deprecations to make the code compatible with pysat 3.2.0.
  * Updated syntax compliance with cdflib 1.0+
  * Updated use of `decode_times` kwarg when loading xarray data to maintain current behaviour


## [0.0.4] - 2022-11-07
* Update instrument tests with new test class
* Support xarray datasets through cdflib
* Preferentially loads data into pandas using pysatCDF if installed
* Adds pysatCDF to optional requirements invoked via '[all]' option at installation
* New Instruments
  * JPL GPS ROTI
* Bug Fixes
  * Fixed a bug in metadata when loading GOLD Nmax data.
  * Fixed a bug in user feedback for `methods.cdaweb.download`
  * Fixed a bug in loading ICON IVM data (added multi_file_day = True)
  * Allow for array-like OMNI HRO meta data
  * Fixed date handling for OMNI HRO downloads
  * Updated filenames for TIMED SABER
* Maintenance
  * Reduce duplication of code in instrument modules
  * Include flake8 linting of docstrings and style in Github Actions
  * Move OMNI HRO custom functions to a methods module
  * Deprecate OMNI HRO custom functions in instrument module
  * Update GitHub actions to the latest versions
  * Added downstream test to test code with pysat RC
  * Remove deprecated `convert_timestamp_to_datetime` calls
  * Remove deprecated pandas syntax
  * Added version cap for xarray 2022.11
* Documentation
  * New logo added

## [0.0.3] - 2022-05-18
* Include flake8 linting of docstrings and style in Github Actions
* Include Windows tests in Github Actions
* Bug Fixes
  * Expanded cleaning of ICON IVM ion drifts to more variables
  * Fixed a bug in loading ICON IVM data (added multi_file_day = True)
  * Fixed a bug where OMNI meta data float values are loaded as arrays
  * Fixed metadata type issues when loading ICON instrument data.
* Maintenance
  * Removed dummy vars after importing instruments and constellations
  * Updated NEP29 compliance in Github Actions
  * Limit versions of hacking for improved pip compliance
  * Update instrument template standards
  * Updated documentation style
  * Removed cap on cdflib

## [0.0.2] - 2021-06-07
* Updated Instruments and routines to conform with changes made for pysat 3.0
* Added documentation
* Instrument Changes
  * Preliminary support added for SES-14 GOLD Nmax
  * Updated cleaning routines for C/NOFS IVM data
  * Migrated remote server for ICON instruments to SPDF from UCB
  * Renamed ROCSAT1 IVM as FORMOSAT1 IVM
  * Dropped support for SPORT IVM (unlaunched, moved to pysatIncubator)
* Implements GitHub Actions as primary CI test environment
* Improved PEP8 compliance
* Replaced pysatCDF with cdflib support
* Bug Fixes
  * `remote_file_list` error if start/stop dates unspecified
  * Improved download robustness

## [0.0.1] - 2020-08-13
* Initial port of existing routines from pysat<|MERGE_RESOLUTION|>--- conflicted
+++ resolved
@@ -2,17 +2,12 @@
 All notable changes to this project will be documented in this file.
 This project adheres to [Semantic Versioning](https://semver.org/).
 
-<<<<<<< HEAD
-## [0.0.7] - 2025-01-16
-* New Instruments
-  * TIMED TIDI
-=======
 ## [0.1.0] - 2025-XX-XX
 * New Instruments
   * Mars Global Surveyor Magnetometer (MGS Mag)
+  * TIMED TIDI
 * Documentation
   * Updated controlled information review statement for clarity
->>>>>>> 7290e03a
 
 ## [0.0.6] - 2024-10-03
 * New Instruments
