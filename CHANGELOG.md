--- conflicted
+++ resolved
@@ -8,11 +8,8 @@
   * ACE MAG
   * ACE SIS
   * ACE SWEPAM
-* New Instruments
-  * TIMED GUVI
+  * TIMED GUVI L1C intensity data and L2 EDR-Aurora data
   * DMSP SSUSI EDR-Aurora data
-<<<<<<< HEAD
-  * TIMED GUVI EDR-Aur data
 * Bug Fixes
   * Updated CDAWeb routines to allow for data stored by year/day-of-year
   * Added missing sub-module imports
@@ -23,24 +20,11 @@
 * Maintenance
   * Added a version cap for numpy (required for cdf interface, revisit before
     release)
-=======
-* Add TIMED GUVI platform to support L1C intensity datasets.
-  * Type of sensor source handled by inst_id with options of
-    spectrograph, imaging
-  * Resolution of dataset handled by tag with
-    low, high
-* Bug Fixes
-  * Updated CDAWeb routines to allow for data stored by year/day-of-year
-* Documentation
-  * Added TIMED-GUVI platform
-* Maintenance
-  * Added a version cap for numpy (required for cdf interface, revisit before release)
   * Updated actions and templates based on pysatEcosystem docs.
   * Remove pandas cap on NEP29 tests
   * Updated dosctring style for consistency
   * Removed version cap for xarray
   * Added manual workflow to check that latest RC is installable through test pip
->>>>>>> d32dc639
 
 ## [0.0.4] - 2022-11-07
 * Update instrument tests with new test class
