# Change Log
All notable changes to this project will be documented in this file.
This project adheres to [Semantic Versioning](https://semver.org/).

## [0.0.4] - 2021-XX-XX
* Include flake8 linting of docstrings and style in Github Actions
<<<<<<< HEAD
* Update instrument tests with new test class
=======
* Fixed a bug in loading ICON IVM data (added multi_file_day = True)
* Maintenance
  * Removed dummy vars after importing instruments and constellations
>>>>>>> 65e57ed3

## [0.0.3] - 2021-06-17
* Include Windows tests in Github Actions
* Bug Fixes
  * Expanded cleaning of ICON IVM ion drifts to more variables

## [0.0.2] - 2021-06-07
* Updated Instruments and routines to conform with changes made for pysat 3.0
* Added documentation
* Instrument Changes
  * Preliminary support added for SES-14 GOLD Nmax
  * Updated cleaning routines for C/NOFS IVM data
  * Migrated remote server for ICON instruments to SPDF from UCB
  * Renamed ROCSAT1 IVM as FORMOSAT1 IVM
  * Dropped support for SPORT IVM (unlaunched, moved to pysatIncubator)
* Implements GitHub Actions as primary CI test environment
* Improved PEP8 compliance
* Replaced pysatCDF with cdflib support
* Bug Fixes
  * `remote_file_list` error if start/stop dates unspecified
  * Improved download robustness

## [0.0.1] - 2020-08-13
* Initial port of existing routines from pysat<|MERGE_RESOLUTION|>--- conflicted
+++ resolved
@@ -4,13 +4,10 @@
 
 ## [0.0.4] - 2021-XX-XX
 * Include flake8 linting of docstrings and style in Github Actions
-<<<<<<< HEAD
 * Update instrument tests with new test class
-=======
 * Fixed a bug in loading ICON IVM data (added multi_file_day = True)
 * Maintenance
   * Removed dummy vars after importing instruments and constellations
->>>>>>> 65e57ed3
 
 ## [0.0.3] - 2021-06-17
 * Include Windows tests in Github Actions
