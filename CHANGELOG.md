--- conflicted
+++ resolved
@@ -9,12 +9,9 @@
   * Updated CDAWeb routines to allow for data stored by year/day-of-year
 * Maintenance
   * Added a version cap for numpy (required for cdf interface, revisit before release)
-<<<<<<< HEAD
   * Updated actions and templates based on pysatEcosystem docs.
   * Remove pandas cap on NEP29 tests
-=======
   * Updated dosctring style for consistency
->>>>>>> 53c2c808
 
 ## [0.0.4] - 2022-11-07
 * Update instrument tests with new test class
