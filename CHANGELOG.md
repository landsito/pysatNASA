--- conflicted
+++ resolved
@@ -45,11 +45,8 @@
   * Updated dosctring style for consistency
   * Removed version cap for xarray
   * Added manual workflow to check that latest RC is installable through test pip
-<<<<<<< HEAD
+  * Update meta label type for instruments
   * Use pyproject.toml to manage setup
-=======
-  * Update meta label type for instruments
->>>>>>> 7ccc4bf7
 
 ## [0.0.4] - 2022-11-07
 * Update instrument tests with new test class
