# Change Log
All notable changes to this project will be documented in this file.
This project adheres to [Semantic Versioning](https://semver.org/).

## [0.X.X] - 2023-XX-XX
* New Instruments
  * ACE EPAM
  * ACE MAG
  * ACE SIS
  * ACE SWEPAM
  * DE2 Fabry-Perot Interferometer (FPI)
  * DE2 Vector Electric Field Instrument (VEFI) and magnetometer
  * DMSP SSUSI EDR-Aurora data
  * IGS GPS (TEC and ROTI)
  * SES-14 GOLD -- tdisk, tlimb and o2den data products added
  * TIMED GUVI
* Add TIMED GUVI platform to support L1C intensity datasets.
  * Type of sensor source handled by inst_id with options of
    spectrograph, imaging
  * Resolution of dataset handled by tag with
    low, high
* Added CDAWeb methods that can use cdasws to get the remote file list
* Bug Fixes
  * Updated CDAWeb routines to allow for data stored by year/day-of-year
  * Updated GOLD nmax to sort scans by time.
  * Added 1 usec to GOLD nmax channel B times to ensure uniqueness
  * Fixed multi-file loads for cdf xarray datasets.
* Documentation
  * Added TIMED-GUVI platform
  * Added missing sub-module imports
  * Added discussion of ICON constellation to docstrings, including caveats
* Enhancements
  * Updated platform methods to follow a consistent style and work with the
    general `init` function
  * Added unit tests for the different platform method attributes
  * xarray support for TIMED SABER and SEE
  * Added `drop_dims` kwarg to `load_xarray` interface so that orphan dims can
    be removed before attempting to merge.
* Deprecations
  * Deprecated jpl_gps instrtument module, moved roti instrument to igs_gps
* Maintenance
  * Removed duplicate tests if pysatCDF not isntalled
  * Removed pysatCDF tests on Github Actions workflows (see #167)
  * Updated actions and templates based on pysatEcosystem docs
  * Remove pandas cap on NEP29 tests
  * Updated dosctring style for consistency
  * Removed version cap for xarray
  * Added manual workflow to check that latest RC is installable through test pip
  * Update meta label type for instruments
<<<<<<< HEAD
  * Use pyproject.toml to manage installation and metadata
=======
  * Updated Github Actions workflows for improved compliance with pip>=23.0
>>>>>>> 0f810256

## [0.0.4] - 2022-11-07
* Update instrument tests with new test class
* Support xarray datasets through cdflib
* Preferentially loads data into pandas using pysatCDF if installed
* Adds pysatCDF to optional requirements invoked via '[all]' option at installation
* New Instruments
  * JPL GPS ROTI
* Bug Fixes
  * Fixed a bug in metadata when loading GOLD Nmax data.
  * Fixed a bug in user feedback for `methods.cdaweb.download`
  * Fixed a bug in loading ICON IVM data (added multi_file_day = True)
  * Allow for array-like OMNI HRO meta data
  * Fixed date handling for OMNI HRO downloads
  * Updated filenames for TIMED SABER
* Maintenance
  * Reduce duplication of code in instrument modules
  * Include flake8 linting of docstrings and style in Github Actions
  * Move OMNI HRO custom functions to a methods module
  * Deprecate OMNI HRO custom functions in instrument module
  * Update GitHub actions to the latest versions
  * Added downstream test to test code with pysat RC
  * Remove deprecated `convert_timestamp_to_datetime` calls
  * Remove deprecated pandas syntax
  * Added version cap for xarray 2022.11
* Documentation
  * New logo added

## [0.0.3] - 2022-05-18
* Include flake8 linting of docstrings and style in Github Actions
* Include Windows tests in Github Actions
* Bug Fixes
  * Expanded cleaning of ICON IVM ion drifts to more variables
  * Fixed a bug in loading ICON IVM data (added multi_file_day = True)
  * Fixed a bug where OMNI meta data float values are loaded as arrays
  * Fixed metadata type issues when loading ICON instrument data.
* Maintenance
  * Removed dummy vars after importing instruments and constellations
  * Updated NEP29 compliance in Github Actions
  * Limit versions of hacking for improved pip compliance
  * Update instrument template standards
  * Updated documentation style
  * Removed cap on cdflib

## [0.0.2] - 2021-06-07
* Updated Instruments and routines to conform with changes made for pysat 3.0
* Added documentation
* Instrument Changes
  * Preliminary support added for SES-14 GOLD Nmax
  * Updated cleaning routines for C/NOFS IVM data
  * Migrated remote server for ICON instruments to SPDF from UCB
  * Renamed ROCSAT1 IVM as FORMOSAT1 IVM
  * Dropped support for SPORT IVM (unlaunched, moved to pysatIncubator)
* Implements GitHub Actions as primary CI test environment
* Improved PEP8 compliance
* Replaced pysatCDF with cdflib support
* Bug Fixes
  * `remote_file_list` error if start/stop dates unspecified
  * Improved download robustness

## [0.0.1] - 2020-08-13
* Initial port of existing routines from pysat<|MERGE_RESOLUTION|>--- conflicted
+++ resolved
@@ -47,11 +47,8 @@
   * Removed version cap for xarray
   * Added manual workflow to check that latest RC is installable through test pip
   * Update meta label type for instruments
-<<<<<<< HEAD
+  * Updated Github Actions workflows for improved compliance with pip>=23.0
   * Use pyproject.toml to manage installation and metadata
-=======
-  * Updated Github Actions workflows for improved compliance with pip>=23.0
->>>>>>> 0f810256
 
 ## [0.0.4] - 2022-11-07
 * Update instrument tests with new test class
