--- conflicted
+++ resolved
@@ -2,23 +2,17 @@
 All notable changes to this project will be documented in this file.
 This project adheres to [Semantic Versioning](https://semver.org/).
 
-<<<<<<< HEAD
-## [0.1.0] - 202X-XX-XX
-* New Instruments
-  * DE2 Ion Drift Meter
-  * DE2 RPA DUCT (high rate plasma density)
-  * DE2 Vector Electric Field Instrument
-
-## [0.0.4] - 2022-11-11
-=======
 ## [0.X.X] - 2023-XX-XX
 * New Instruments
   * ACE EPAM
   * ACE MAG
   * ACE SIS
   * ACE SWEPAM
+  * DE2 Ion Drift Meter
+  * DE2 RPA DUCT (high rate plasma density)
+  * DE2 Vector Electric Field Instrument
+  * DMSP SSUSI EDR-Aurora data
   * TIMED GUVI
-  * DMSP SSUSI EDR-Aurora data
 * Add TIMED GUVI platform to support L1C intensity datasets.
   * Type of sensor source handled by inst_id with options of
     spectrograph, imaging
@@ -38,7 +32,6 @@
   * Added manual workflow to check that latest RC is installable through test pip
 
 ## [0.0.4] - 2022-11-07
->>>>>>> 5e404ee7
 * Update instrument tests with new test class
 * Support xarray datasets through cdflib
 * Preferentially loads data into pandas using pysatCDF if installed
