--- conflicted
+++ resolved
@@ -2,15 +2,11 @@
 All notable changes to this project will be documented in this file.
 This project adheres to [Semantic Versioning](https://semver.org/).
 
-<<<<<<< HEAD
 ## [0.1.0] - 2025-XX-XX
 * New Instruments
   * Mars Global Surveyor Magnetometer (MGS Mag)
 
-## [0.0.6] - 2024-XX-XX
-=======
 ## [0.0.6] - 2024-10-03
->>>>>>> 01aa4882
 * New Instruments
   * DE2 VEFIMAGB - electric and magnetic field on the same cadence
   * MAVEN MAG
