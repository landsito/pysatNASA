# Change Log
All notable changes to this project will be documented in this file.
This project adheres to [Semantic Versioning](https://semver.org/).

## [0.X.X] - 2023-XX-XX
* New Instruments
  * ACE EPAM
  * ACE MAG
  * ACE SIS
  * ACE SWEPAM
  * DE2 Fabry-Perot Interferometer (FPI)
  * DE2 Vector Electric Field Instrument (VEFI) and magnetometer
  * DMSP SSUSI EDR-Aurora data
<<<<<<< HEAD
=======
  * IGS GPS (TEC and ROTI)
  * TIMED GUVI
>>>>>>> f5efc69d
  * SES-14 GOLD -- tdisk, tlimb and o2den data products added
  * TIMED GUVI
* Add TIMED GUVI platform to support L1C intensity datasets.
  * Type of sensor source handled by inst_id with options of
    spectrograph, imaging
  * Resolution of dataset handled by tag with
    low, high
* Added CDAWeb methods that can use cdasws to get the remote file list
* Bug Fixes
  * Updated CDAWeb routines to allow for data stored by year/day-of-year
  * Updated GOLD nmax to sort scans by time.
  * Added 1 usec to GOLD nmax channel B times to ensure uniqueness
* Documentation
  * Added TIMED-GUVI platform
  * Added missing sub-module imports
  * Added discussion of ICON constellation to docstrings, including caveats
* Enhancements
  * Updated platform methods to follow a consistent style and work with the
    general `init` function
  * Added unit tests for the different platform method attributes
  * xarray support for TIMED SEE
* Deprecations
  * Deprecated jpl_gps instrtument module, moved roti instrument to igs_gps
* Maintenance
  * Removed duplicate tests if pysatCDF not isntalled
  * Only test pysatCDF on GitHub Actions for older numpy versions
  * Updated actions and templates based on pysatEcosystem docs
  * Remove pandas cap on NEP29 tests
  * Updated dosctring style for consistency
  * Removed version cap for xarray
  * Added manual workflow to check that latest RC is installable through test pip
  * Update meta label type for instruments

## [0.0.4] - 2022-11-07
* Update instrument tests with new test class
* Support xarray datasets through cdflib
* Preferentially loads data into pandas using pysatCDF if installed
* Adds pysatCDF to optional requirements invoked via '[all]' option at installation
* New Instruments
  * JPL GPS ROTI
* Bug Fixes
  * Fixed a bug in metadata when loading GOLD Nmax data.
  * Fixed a bug in user feedback for `methods.cdaweb.download`
  * Fixed a bug in loading ICON IVM data (added multi_file_day = True)
  * Allow for array-like OMNI HRO meta data
  * Fixed date handling for OMNI HRO downloads
  * Updated filenames for TIMED SABER
* Maintenance
  * Reduce duplication of code in instrument modules
  * Include flake8 linting of docstrings and style in Github Actions
  * Move OMNI HRO custom functions to a methods module
  * Deprecate OMNI HRO custom functions in instrument module
  * Update GitHub actions to the latest versions
  * Added downstream test to test code with pysat RC
  * Remove deprecated `convert_timestamp_to_datetime` calls
  * Remove deprecated pandas syntax
  * Added version cap for xarray 2022.11
* Documentation
  * New logo added

## [0.0.3] - 2022-05-18
* Include flake8 linting of docstrings and style in Github Actions
* Include Windows tests in Github Actions
* Bug Fixes
  * Expanded cleaning of ICON IVM ion drifts to more variables
  * Fixed a bug in loading ICON IVM data (added multi_file_day = True)
  * Fixed a bug where OMNI meta data float values are loaded as arrays
  * Fixed metadata type issues when loading ICON instrument data.
* Maintenance
  * Removed dummy vars after importing instruments and constellations
  * Updated NEP29 compliance in Github Actions
  * Limit versions of hacking for improved pip compliance
  * Update instrument template standards
  * Updated documentation style
  * Removed cap on cdflib

## [0.0.2] - 2021-06-07
* Updated Instruments and routines to conform with changes made for pysat 3.0
* Added documentation
* Instrument Changes
  * Preliminary support added for SES-14 GOLD Nmax
  * Updated cleaning routines for C/NOFS IVM data
  * Migrated remote server for ICON instruments to SPDF from UCB
  * Renamed ROCSAT1 IVM as FORMOSAT1 IVM
  * Dropped support for SPORT IVM (unlaunched, moved to pysatIncubator)
* Implements GitHub Actions as primary CI test environment
* Improved PEP8 compliance
* Replaced pysatCDF with cdflib support
* Bug Fixes
  * `remote_file_list` error if start/stop dates unspecified
  * Improved download robustness

## [0.0.1] - 2020-08-13
* Initial port of existing routines from pysat<|MERGE_RESOLUTION|>--- conflicted
+++ resolved
@@ -11,11 +11,7 @@
   * DE2 Fabry-Perot Interferometer (FPI)
   * DE2 Vector Electric Field Instrument (VEFI) and magnetometer
   * DMSP SSUSI EDR-Aurora data
-<<<<<<< HEAD
-=======
   * IGS GPS (TEC and ROTI)
-  * TIMED GUVI
->>>>>>> f5efc69d
   * SES-14 GOLD -- tdisk, tlimb and o2den data products added
   * TIMED GUVI
 * Add TIMED GUVI platform to support L1C intensity datasets.
