--- conflicted
+++ resolved
@@ -34,18 +34,7 @@
   - pip install pytest-flake8
   - pip install portalocker
   # Dependencies not available through conda, install through pip
-<<<<<<< HEAD
-  #  - pip install pysatCDF >/dev/null
   - pip install cdflib
-=======
-  # Custon pysatCDF install
-  # - pip install pysatCDF >/dev/null
-  - cd ..
-  - git clone --single-branch --branch develop-3 https://github.com/pysat/pysatCDF.git
-  - cd pysatCDF
-  - python setup.py install
-  - export PYTHONPATH=$PYTHONPATH:$(pwd)
->>>>>>> 1f1e9884
   # Custom pysat install
   - cd ..
   - git clone https://github.com/pysat/pysat.git
