"""Unit and Integration Tests for each instrument module.

Note
----
Imports test methods from pysat.tests.instrument_test_class

"""

import warnings

import pysat
import pytest

# Import the test classes from pysat
import pysat
from pysat.tests.classes import cls_instrument_library as clslib
from pysat.utils import testing

# Make sure to import your instrument library here
import pysatNASA

<<<<<<< HEAD
# Import the test classes from pysat
from pysat.tests.classes import cls_instrument_library as clslib
from pysat.utils import testing
=======
>>>>>>> d5cf79a2

try:
    import pysatCDF  # noqa: F401
    # If this successfully imports, tests need to be run with both pysatCDF
    # and cdflib
    cdflib_only = False
except ImportError:
    # pysatCDF is not present, standard tests default to cdflib.
    cdflib_only = True


# Tell the standard tests which instruments to run each test on.
# Need to return instrument list for custom tests.
instruments = clslib.InstLibTests.initialize_test_package(
    clslib.InstLibTests, inst_loc=pysatNASA.instruments)

# Create a new list of instruments with the option of forcing cdflib
instruments['cdf'] = []
for inst in instruments['download']:
    fname = inst['inst_module'].supported_tags[inst['inst_id']][inst['tag']]
    if '.cdf' in fname:
        temp_inst, _ = clslib.initialize_test_inst_and_date(inst)
        if temp_inst.pandas_format:
            instruments['cdf'].append(inst)


class TestInstruments(clslib.InstLibTests):
    """Main class for instrument tests.

    Note
    ----
    All standard tests, setup, and teardown inherited from the core pysat
    instrument test class.

    """

    @pytest.mark.second
    @pytest.mark.parametrize("inst_dict", instruments['cdf'])
    @pytest.mark.skipif(cdflib_only,
                        reason=" ".join(("Additional load tests not required",
                                         "when pysatCDF not installed")))
    def test_load_cdflib(self, inst_dict):
        """Test that instruments load at each cleaning level.

        Parameters
        ----------
        inst_dict : dict
            Dictionary containing info to instantiate a specific instrument.

        """

        test_inst, date = clslib.initialize_test_inst_and_date(inst_dict)
        files = test_inst.files.files
        if len(files) > 0:
            # Set Clean Level
            target = 'Fake Data to be cleared'
            test_inst.data = [target]
            try:
                test_inst.load(date=date, use_header=True, use_cdflib=True)
            except ValueError as verr:
                # Check if instrument is failing due to strict time flag
                if str(verr).find('Loaded data') > 0:
                    test_inst.strict_time_flag = False
                    with warnings.catch_warnings(record=True) as war:
                        test_inst.load(date=date, use_header=True)
                    assert len(war) >= 1
                    categories = [war[j].category for j in range(0, len(war))]
                    assert UserWarning in categories
                else:
                    # If error message does not match, raise error anyway
                    raise ValueError(verr)

            # Make sure fake data is cleared
            assert target not in test_inst.data
        else:
            pytest.skip("Download data not available.")

        return

    # TODO(https://github.com/pysat/pysat/issues/1020): This test should be
    # removed when header level data is tested in version 3.2.0+ of pysat
    @pytest.mark.second
    @pytest.mark.parametrize("inst_dict", instruments['cdf'])
    def test_meta_header(self, inst_dict):
        """Test that instruments have header level metadata attached.

        Parameters
        ----------
        inst_dict : dict
<<<<<<< HEAD
            Dictionary containing info to instnatiate a specific instrument.
=======
            Dictionary containing info to instantiate a specific instrument.

>>>>>>> d5cf79a2
        """
        test_inst, date = clslib.initialize_test_inst_and_date(inst_dict)
        try:
            test_inst.load(date=date, use_header=True, use_cdflib=True)
        except ValueError as verr:
            # Check if instrument is failing due to strict time flag
            if str(verr).find('Loaded data') > 0:
                test_inst.strict_time_flag = False
                with warnings.catch_warnings(record=True) as war:
                    test_inst.load(date=date, use_header=True, use_cdflib=True)
<<<<<<< HEAD
=======

>>>>>>> d5cf79a2
                assert len(war) >= 1
                categories = [war[j].category for j in range(0, len(war))]
                assert UserWarning in categories
            else:
                # If error message does not match, raise error anyway
                raise (verr)
        assert test_inst.meta.to_dict() != {}


class TestDeprecation(object):
    """Unit test for deprecation warnings."""

    def setup_method(self):
        """Set up the unit test environment for each method."""

        warnings.simplefilter("always", DeprecationWarning)
        return

    def teardown_method(self):
        """Clean up the unit test environment after each method."""

        return

    @pytest.mark.parametrize("inst_module,tag", [('jpl_gps', 'roti')])
    def test_deprecated_instruments(self, inst_module, tag):
        """Check that instantiating old instruments raises a DeprecationWarning.

        Parameters
        ----------
        inst_module : str
            name of deprecated module.
        tag : str
            tag of depracted instrument.

        """

        with warnings.catch_warnings(record=True) as war:
            pysat.Instrument(inst_module=getattr(pysatNASA.instruments,
                                                 inst_module),
                             tag=tag, use_header=True)

        warn_msgs = [" ".join(["The instrument module",
                               "`{:}`".format(inst_module),
                               "has been deprecated and will be removed",
                               "in 0.1.0+."])]

        # Ensure the minimum number of warnings were raised.
        assert len(war) >= len(warn_msgs)

        # Test the warning messages, ensuring each attribute is present.
        testing.eval_warnings(war, warn_msgs)
        return<|MERGE_RESOLUTION|>--- conflicted
+++ resolved
@@ -18,13 +18,6 @@
 
 # Make sure to import your instrument library here
 import pysatNASA
-
-<<<<<<< HEAD
-# Import the test classes from pysat
-from pysat.tests.classes import cls_instrument_library as clslib
-from pysat.utils import testing
-=======
->>>>>>> d5cf79a2
 
 try:
     import pysatCDF  # noqa: F401
@@ -114,12 +107,8 @@
         Parameters
         ----------
         inst_dict : dict
-<<<<<<< HEAD
-            Dictionary containing info to instnatiate a specific instrument.
-=======
             Dictionary containing info to instantiate a specific instrument.
 
->>>>>>> d5cf79a2
         """
         test_inst, date = clslib.initialize_test_inst_and_date(inst_dict)
         try:
@@ -130,10 +119,7 @@
                 test_inst.strict_time_flag = False
                 with warnings.catch_warnings(record=True) as war:
                     test_inst.load(date=date, use_header=True, use_cdflib=True)
-<<<<<<< HEAD
-=======
 
->>>>>>> d5cf79a2
                 assert len(war) >= 1
                 categories = [war[j].category for j in range(0, len(war))]
                 assert UserWarning in categories
