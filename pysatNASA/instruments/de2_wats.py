--- conflicted
+++ resolved
@@ -90,38 +90,14 @@
 name = 'wats'
 tags = {'': '2 s cadence Wind and Temperature Spectrometer data'}
 inst_ids = {'': ['']}
-<<<<<<< HEAD
-=======
-_test_dates = {'': {'': dt.datetime(1983, 1, 1)}}
-
-fname = 'de2_wind2s_wats_{year:04d}{month:02d}{day:02d}_v{version:02d}.cdf'
-supported_tags = {'': {'': fname}}
-
-# use the CDAWeb methods list files routine
-list_files = functools.partial(mm_gen.list_files,
-                               supported_tags=supported_tags)
->>>>>>> 2a97e48c
 
 # ----------------------------------------------------------------------------
 # Instrument test attributes
 
-<<<<<<< HEAD
 _test_dates = {'': {'': dt.datetime(1983, 1, 1)}}
 
 # ----------------------------------------------------------------------------
 # Instrument methods
-=======
-# support download routine
-basic_tag = {'remote_dir': ''.join(('/pub/data/de/de2/neutral_gas_wats',
-                                    '/wind2s_wats_cdaweb/{year:4d}/')),
-             'fname': fname}
-download_tags = {'': {'': basic_tag}}
-download = functools.partial(cdw.download, supported_tags=download_tags)
-
-# support listing files currently on CDAWeb
-list_remote_files = functools.partial(cdw.list_remote_files,
-                                      supported_tags=download_tags)
->>>>>>> 2a97e48c
 
 
 def init(self):
@@ -159,17 +135,18 @@
 # Use the default CDAWeb and pysat methods
 
 # Set the list_files routine
-fname = 'de2_wind2s_wats_{year:04d}{month:02d}{day:02d}_v01.cdf'
-list_tags = {'': {'': fname}}
-list_files = functools.partial(mm_gen.list_files, supported_tags=list_tags)
+fname = 'de2_wind2s_wats_{year:04d}{month:02d}{day:02d}_v{version:02d}.cdf'
+supported_tags = {'': {'': fname}}
+list_files = functools.partial(mm_gen.list_files,
+                               supported_tags=supported_tags)
 
 # Set the load routine
 load = cdw.load
 
 # Set the download routine
-basic_tag = {'dir': '/pub/data/de/de2/neutral_gas_wats/wind2s_wats_cdaweb',
-             'remote_fname': '{year:4d}/' + fname,
-             'local_fname': fname}
+basic_tag = {'remote_dir': ''.join(('/pub/data/de/de2/neutral_gas_wats',
+                                    '/wind2s_wats_cdaweb/{year:4d}/')),
+             'fname': fname}
 download_tags = {'': {'': basic_tag}}
 download = functools.partial(cdw.download, supported_tags=download_tags)
 
