--- conflicted
+++ resolved
@@ -3,14 +3,10 @@
 
 ackn_str = "The Dynamics Explorer 2 satellite data is provided through CDAWeb"
 
-<<<<<<< HEAD
-refs = {'idm': ' '.join(('TBD')),
-=======
 refs = {'idm': ' '.join(('Heelis, R. A., W. B. Hanson, C. R. Lippincott, D. R.',
                          'Zuccaro, L. L. Harmon, B. J. Holt, J. E. Doherty, R.',
                          'A. Power, The ion drift meter for Dynamics',
                          'Explorer-B, Space Sci. Instrum., 5, 511, 1981.')),
->>>>>>> 713f530d
         'lang': ' '.join(('J. P. Krehbiel, L. H. Brace, R. F. Theis, W. H.',
                           'Pinkus, and R. B. Kaplan, The Dynamics Explorer 2',
                           'Langmuir Probe (LANG), Space Sci. Instrum., v. 5,',
