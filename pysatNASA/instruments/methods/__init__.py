from pysatNASA.instruments.methods._cdf import CDF  # noqa F401
from pysatNASA.instruments.methods import cdaweb  # noqa F401
from pysatNASA.instruments.methods import cnofs  # noqa F401
from pysatNASA.instruments.methods import de2  # noqa F401
from pysatNASA.instruments.methods import icon  # noqa F401
<<<<<<< HEAD
=======
from pysatNASA.instruments.methods._cdf import CDF  # noqa F401
>>>>>>> 02e262a9
<|MERGE_RESOLUTION|>--- conflicted
+++ resolved
@@ -2,8 +2,4 @@
 from pysatNASA.instruments.methods import cdaweb  # noqa F401
 from pysatNASA.instruments.methods import cnofs  # noqa F401
 from pysatNASA.instruments.methods import de2  # noqa F401
-from pysatNASA.instruments.methods import icon  # noqa F401
-<<<<<<< HEAD
-=======
-from pysatNASA.instruments.methods._cdf import CDF  # noqa F401
->>>>>>> 02e262a9
+from pysatNASA.instruments.methods import icon  # noqa F401