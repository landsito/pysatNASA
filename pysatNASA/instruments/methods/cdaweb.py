# -*- coding: utf-8 -*-
"""Provides default routines for integrating NASA CDAWeb instruments into
pysat. Adding new CDAWeb datasets should only require mininal user
intervention.

"""

import datetime as dt
import os
import sys
import re
import requests
import numpy as np
import cdflib

from bs4 import BeautifulSoup
import pandas as pds

<<<<<<< HEAD
import pysat
=======
import pysatCDF
from pysat import logger
>>>>>>> ff37f76c
from pysat.utils import files as futils
from pysat.instruments.methods import general


<<<<<<< HEAD

def convert_ndimensional(data, index=None, columns=None):
    """converts high-dimensional data to a Dataframe"""
    if columns is None:
        columns = [range(i) for i in data.shape[1:]]
        columns = pds.MultiIndex.from_product(columns)

    return pds.DataFrame(data.T.reshape(data.shape[0], -1),
                         columns=columns, index=index)


class CDF():
    """cdflib wrapper for loading time series data

    Loading routines borrow heavily from pyspedas's cdf_to_tplot function
    """

    def __init__(self, filename,
                 varformat='*',  # regular expressions
                 var_types=['data', 'support_data'],
                 center_measurement=False,
                 raise_errors=False,
                 regnames=None,
                 datetime=True,
                 **kwargs):
        self._raise_errors = raise_errors
        self._filename = filename
        self._varformat = varformat
        self._var_types = var_types
        self._datetime = datetime
        self._var_types = var_types
        self._center_measurement = center_measurement

        # registration names map from file params to kamodo-compatible names
        if regnames is None:
            regnames = {}
        self._regnames = regnames

        self._cdf_file = cdflib.CDF(self._filename)
        self._cdf_info = self._cdf_file.cdf_info()
        self.data = {}  # python-in-Heliophysics Community data standard
        self.meta = {}  # python-in-Heliophysics Community metadata standard
        self._dependencies = {}

        self._variable_names = self._cdf_info['rVariables'] +\
            self._cdf_info['zVariables']

        self.load_variables()

    def __enter__(self):
        return self

    def __exit__(self, type, value, tb):
        pass

    def get_dependency(self, x_axis_var):
        """Retrieves variable dependency unique to filename"""
        return self._dependencies.get(self._filename + x_axis_var)

    def set_dependency(self, x_axis_var, x_axis_data):
        """Sets variable dependency unique to filename"""
        self._dependencies[self._filename + x_axis_var] = x_axis_data

    def set_epoch(self, x_axis_var):
        """Stores epoch dependency"""

        data_type_description \
            = self._cdf_file.varinq(x_axis_var)['Data_Type_Description']

        center_measurement = self._center_measurement
        cdf_file = self._cdf_file
        if self.get_dependency(x_axis_var) is None:
            delta_plus_var = 0.0
            delta_minus_var = 0.0
            delta_time = 0.0

            xdata = cdf_file.varget(x_axis_var)
            epoch_var_atts = cdf_file.varattsget(x_axis_var)

            # check for DELTA_PLUS_VAR/DELTA_MINUS_VAR attributes
            if center_measurement:
                if 'DELTA_PLUS_VAR' in epoch_var_atts:
                    delta_plus_var = cdf_file.varget(
                        epoch_var_atts['DELTA_PLUS_VAR'])
                    delta_plus_var_att = cdf_file.varattsget(
                        epoch_var_atts['DELTA_PLUS_VAR'])

                    # check if a conversion to seconds is required
                    if 'SI_CONVERSION' in delta_plus_var_att:
                        si_conv = delta_plus_var_att['SI_CONVERSION']
                        delta_plus_var = delta_plus_var.astype(float) \
                            * np.float(si_conv.split('>')[0])
                    elif 'SI_CONV' in delta_plus_var_att:
                        si_conv = delta_plus_var_att['SI_CONV']
                        delta_plus_var = delta_plus_var.astype(float) \
                            * np.float(si_conv.split('>')[0])

                if 'DELTA_MINUS_VAR' in epoch_var_atts:
                    delta_minus_var = cdf_file.varget(
                        epoch_var_atts['DELTA_MINUS_VAR'])
                    delta_minus_var_att = cdf_file.varattsget(
                        epoch_var_atts['DELTA_MINUS_VAR'])

                    # check if a conversion to seconds is required
                    if 'SI_CONVERSION' in delta_minus_var_att:
                        si_conv = delta_minus_var_att['SI_CONVERSION']
                        delta_minus_var = \
                            delta_minus_var.astype(float) \
                            * np.float(si_conv.split('>')[0])
                    elif 'SI_CONV' in delta_minus_var_att:
                        si_conv = delta_minus_var_att['SI_CONV']
                        delta_minus_var = \
                            delta_minus_var.astype(float) \
                            * np.float(si_conv.split('>')[0])

                # sometimes these are specified as arrays
                if isinstance(delta_plus_var, np.ndarray) \
                        and isinstance(delta_minus_var, np.ndarray):
                    delta_time = (delta_plus_var
                                  - delta_minus_var) / 2.0
                else:  # and sometimes constants
                    if delta_plus_var != 0.0 or delta_minus_var != 0.0:
                        delta_time = (delta_plus_var
                                      - delta_minus_var) / 2.0

        if self.get_dependency(x_axis_var) is None:
            if ('CDF_TIME' in data_type_description) or \
                    ('CDF_EPOCH' in data_type_description):
                xdata = cdflib.cdfepoch.unixtime(xdata)
                xdata = np.array(xdata) + delta_time
                if self._datetime:
                    xdata = pds.to_datetime(xdata, unit='s')
                self.set_dependency(x_axis_var, xdata)

    def get_index(self, variable_name):
        var_atts = self._cdf_file.varattsget(variable_name)

        if "DEPEND_TIME" in var_atts:
            x_axis_var = var_atts["DEPEND_TIME"]
            self.set_epoch(x_axis_var)
        elif "DEPEND_0" in var_atts:
            x_axis_var = var_atts["DEPEND_0"]
            self.set_epoch(x_axis_var)

        dependencies = []
        for suffix in ['TIME'] + list('0123'):
            dependency = "DEPEND_{}".format(suffix)
            dependency_name = var_atts.get(dependency)
            if dependency_name is not None:
                dependency_data = self.get_dependency(dependency_name)
                if dependency_data is None:
                    dependency_data = self._cdf_file.varget(dependency_name)
                    # get first unique row
                    dependency_data = pds.DataFrame(dependency_data)
                    dependency_data = dependency_data.drop_duplicates()
                    self.set_dependency(dependency_name,
                                        dependency_data.values[0])
                dependencies.append(dependency_data)

        index_ = None
        if len(dependencies) == 0:
            pass
        elif len(dependencies) == 1:
            index_ = dependencies[0]
        else:
            index_ = pds.MultiIndex.from_product(dependencies)

        return index_

    def load_variables(self):
        """loads cdf variables based on varformat

        """
        varformat = self._varformat
        if varformat is None:
            varformat = ".*"

        varformat = varformat.replace("*", ".*")
        var_regex = re.compile(varformat)

        for variable_name in self._variable_names:
            if not re.match(var_regex, variable_name):
                # skip this variable
                continue
            var_atts = self._cdf_file.varattsget(variable_name, to_np=True)
            for k in var_atts:
                var_atts[k] = var_atts[k]  # [0]

            if 'VAR_TYPE' not in var_atts:
                # print('skipping {} (no VAR_TYPE)'.format(variable_name))
                continue

            if var_atts['VAR_TYPE'] not in self._var_types:
                # print('skipping {} ({})'.format(variable_name,
                #                                 var_atts['VAR_TYPE']))
                continue

            var_properties = self._cdf_file.varinq(variable_name)

            try:
                ydata = self._cdf_file.varget(variable_name)
            except (TypeError):
                # print('skipping {} (TypeError)'.format(variable_name))
                continue

            if ydata is None:
                # print('skipping {} (empty)'.format(variable_name))
                continue

            if "FILLVAL" in var_atts:
                if (var_properties['Data_Type_Description'] == 'CDF_FLOAT'
                    or var_properties['Data_Type_Description']
                    == 'CDF_REAL4'
                    or var_properties['Data_Type_Description']
                    == 'CDF_DOUBLE'
                    or var_properties['Data_Type_Description']
                        == 'CDF_REAL8'):

                    if ydata[ydata == var_atts["FILLVAL"]].size != 0:
                        ydata[ydata == var_atts["FILLVAL"]] = np.nan

            index = self.get_index(variable_name)

            try:
                if isinstance(index, pds.MultiIndex):
                    self.data[variable_name] = pds.DataFrame(ydata.ravel(),
                                                             index=index)
                else:
                    if len(ydata.shape) == 1:
                        self.data[variable_name] = pds.Series(ydata,
                                                              index=index)
                    elif len(ydata.shape) == 2:
                        self.data[variable_name] = pds.DataFrame(ydata,
                                                                 index=index)
                    elif len(ydata.shape) > 2:
                        tmp_var = convert_ndimensional(ydata, index=index)
                        self.data[variable_name] = tmp_var
                    else:
                        raise NotImplementedError('Cannot handle {} with shape'
                                                  ' {}'.format(variable_name,
                                                               ydata.shape))
            except (ValueError, NotImplementedError):
                self.data[variable_name] = {'ydata': ydata, 'index': index}
                if self._raise_errors:
                    raise

            self.meta[variable_name] = var_atts

    def to_pysat(self, flatten_twod=True, units_label='UNITS',
                 name_label='long_name', fill_label='FILLVAL',
                 plot_label='FieldNam', min_label='ValidMin',
                 max_label='ValidMax', notes_label='Var_Notes',
                 desc_label='CatDesc', axis_label='LablAxis'):
        """
        Exports loaded CDF data into data, meta for pysat module

        Notes
        -----
        The *_labels should be set to the values in the file, if present.
        Note that once the meta object returned from this function is attached
        to a pysat.Instrument object then the *_labels on the Instrument
        are assigned to the newly attached Meta object.

        The pysat Meta object will use data with labels that match the patterns
        in *_labels even if the case does not match.

        Parameters
        ----------
        flatten_twod : bool (True)
            If True, then two dimensional data is flattened across
            columns. Name mangling is used to group data, first column
            is 'name', last column is 'name_end'. In between numbers are
            appended 'name_1', 'name_2', etc. All data for a given 2D array
            may be accessed via, data.ix[:,'item':'item_end']
            If False, then 2D data is stored as a series of DataFrames,
            indexed by Epoch. data.ix[0, 'item']
        units_label : str
            Identifier within metadata for units. Defults to CDAWab standard.
        name_label : str
            Identifier within metadata for variable name.
            Defults to 'long_name' not normally present within CDAWeb files.
            If not, will use values from the variable name in the file.
        fill_label : str
            Identifier within metadata for Fill Values.
            Defults to CDAWab standard.
        plot_label : str
            Identifier within metadata for variable name used when plotting.
            Defults to CDAWab standard.
        min_label : str
            Identifier within metadata for minimim variable value.
            Defults to CDAWab standard.
        max_label : str
            Identifier within metadata for maximum variable value.
            Defults to CDAWab standard.
        notes_label : str
            Identifier within metadata for notes. Defults to CDAWab standard.
        desc_label : str
            Identifier within metadata for a variable description.
            Defults to CDAWab standard.
        axis_label : str
            Identifier within metadata for axis name used when plotting.
            Defults to CDAWab standard.


        Returns
        -------
        pandas.DataFrame, pysat.Meta
            Data and Metadata suitable for attachment to a pysat.Instrument
            object.

        """
        # create pysat.Meta object using data above
        # and utilizing the attribute labels provided by the user
        meta = pysat.Meta(pds.DataFrame.from_dict(self.meta, orient='index'),
                          units_label=units_label, name_label=name_label,
                          fill_label=fill_label, plot_label=plot_label,
                          min_label=min_label, max_label=max_label,
                          notes_label=notes_label, desc_label=desc_label,
                          axis_label=axis_label)

        cdata = self.data.copy()
        lower_names = [name.lower() for name in meta.keys()]
        for name, true_name in zip(lower_names, meta.keys()):
            if name == 'epoch':
                meta.data.rename(index={true_name: 'epoch'}, inplace=True)
                epoch = cdata.pop(true_name)
                cdata['Epoch'] = epoch

        data = dict()
        for varname, df in cdata.items():
            if varname not in ('Epoch', 'DATE'):
                if type(df) == pds.Series:
                    data[varname] = df

        data = pds.DataFrame(data)

        return data, meta


def load(fnames, tag=None, inst_id=None,
         fake_daily_files_from_monthly=False,
=======
def load(fnames, tag=None, inst_id=None, file_cadence=dt.timedelta(days=1),
>>>>>>> ff37f76c
         flatten_twod=True):
    """Load NASA CDAWeb CDF files.

    Parameters
    ----------
    fnames : pandas.Series
        Series of filenames
    tag : str or NoneType
        tag or None (default=None)
    inst_id : str or NoneType
        satellite id or None (default=None)
    file_cadence : dt.timedelta or pds.DateOffset
        pysat assumes a daily file cadence, but some instrument data files
        contain longer periods of time.  This parameter allows the specification
        of regular file cadences greater than or equal to a day (e.g., weekly,
        monthly, or yearly). (default=dt.timedelta(days=1))
    flatted_twod : bool
        Flattens 2D data into different columns of root DataFrame rather
        than produce a Series of DataFrames

    Returns
    -------
    data : pandas.DataFrame
        Object containing satellite data
    meta : pysat.Meta
        Object containing metadata such as column names and units

    Note
    ----
    This routine is intended to be used by pysat instrument modules supporting
    a particular NASA CDAWeb dataset.

    Examples
    --------
    ::

        # within the new instrument module, at the top level define
        # a new variable named load, and set it equal to this load method
        # code below taken from cnofs_ivm.py.

        # support load routine
        # use the default CDAWeb method
        load = cdw.load


    """

    if len(fnames) <= 0:
        return pds.DataFrame(None), None
    else:
        # going to use pysatCDF to load the CDF and format
        # data and metadata for pysat using some assumptions.
        # Depending upon your needs the resulting pandas DataFrame may
        # need modification

        ldata = []
        for lfname in fnames:
            if not general.is_daily_file_cadence(file_cadence):
                # Parse out date from filename
                fname = lfname[0:-11]

                # Get date from rest of filename
                date = dt.datetime.strptime(lfname[-10:], '%Y-%m-%d')
<<<<<<< HEAD
                with CDF(fname) as cdf:
                    # convert data to pysat format
=======
                with pysatCDF.CDF(fname) as cdf:
                    # Convert data to pysat format
>>>>>>> ff37f76c
                    data, meta = cdf.to_pysat(flatten_twod=flatten_twod)

                    # Select data from multi-day down to daily
                    data = data.loc[date:date + dt.timedelta(days=1)
                                    - dt.timedelta(microseconds=1), :]
                    ldata.append(data)
            else:
<<<<<<< HEAD
                # basic data return
                with CDF(lfname) as cdf:
=======
                # Basic data return
                with pysatCDF.CDF(lfname) as cdf:
>>>>>>> ff37f76c
                    temp_data, meta = cdf.to_pysat(flatten_twod=flatten_twod)
                    ldata.append(temp_data)

        # Combine individual files together
        data = pds.concat(ldata)
        return data, meta


def download(date_array, tag=None, inst_id=None, supported_tags=None,
             remote_url='https://cdaweb.gsfc.nasa.gov', data_path=None):
    """Routine to download NASA CDAWeb CDF data.

    This routine is intended to be used by pysat instrument modules supporting
    a particular NASA CDAWeb dataset.

    Parameters
    ----------
    date_array : array_like
        Array of datetimes to download data for. Provided by pysat.
    tag : str or NoneType
        tag or None (default=None)
    inst_id : str or NoneType
        satellite id or None (default=None)
    supported_tags : dict
        dict of dicts. Keys are supported tag names for download. Value is
        a dict with 'remote_dir', 'fname'. Inteded to be pre-set with
        functools.partial then assigned to new instrument code.
        (default=None)
    remote_url : string or NoneType
        Remote site to download data from
        (default='https://cdaweb.gsfc.nasa.gov')
    data_path : string or NoneType
        Path to data directory.  If None is specified, the value previously
        set in Instrument.files.data_path is used.  (default=None)

    Examples
    --------
    ::

        # download support added to cnofs_vefi.py using code below
        fn = 'cnofs_vefi_bfield_1sec_{year:4d}{month:02d}{day:02d}_v05.cdf'
        dc_b_tag = {'remote_dir': ''.join(('/pub/data/cnofs/vefi/bfield_1sec',
                                            '/{year:4d}/')),
                    'fname': fn}
        supported_tags = {'dc_b': dc_b_tag}

        download = functools.partial(nasa_cdaweb.download,
                                     supported_tags=supported_tags)

    """

    if tag is None:
        tag = ''
    if inst_id is None:
        inst_id = ''
    try:
        inst_dict = supported_tags[inst_id][tag]
    except KeyError:
        raise ValueError('inst_id / tag combo unknown.')

    # naming scheme for files on the CDAWeb server
    remote_dir = inst_dict['remote_dir']

    # Get list of files from server
    remote_files = list_remote_files(tag=tag, inst_id=inst_id,
                                     remote_url=remote_url,
                                     supported_tags=supported_tags,
                                     start=date_array[0],
                                     stop=date_array[-1])
    # Download only requested files that exist remotely
    for date, fname in remote_files.iteritems():
        # format files for specific dates and download location
        formatted_remote_dir = remote_dir.format(year=date.year,
                                                 month=date.month,
                                                 day=date.day,
                                                 hour=date.hour,
                                                 min=date.minute,
                                                 sec=date.second)
        saved_local_fname = os.path.join(data_path, fname)

        # perform download
        try:
            logger.info(' '.join(('Attempting to download file for',
                                  date.strftime('%d %B %Y'))))
            sys.stdout.flush()
            remote_path = '/'.join((remote_url.strip('/'),
                                    formatted_remote_dir.strip('/'),
                                    fname))
            req = requests.get(remote_path)
            if req.status_code != 404:
                open(saved_local_fname, 'wb').write(req.content)
                logger.info('Finished.')
            else:
                logger.info(' '.join(('File not available for',
                                      date.strftime('%d %B %Y'))))
        except requests.exceptions.RequestException as exception:
            logger.info(' '.join((exception, '- File not available for',
                                  date.strftime('%d %B %Y'))))
    return


def list_remote_files(tag=None, inst_id=None, start=None, stop=None,
                      remote_url='https://cdaweb.gsfc.nasa.gov',
                      supported_tags=None, two_digit_year_break=None,
                      delimiter=None):
    """Return a Pandas Series of every file for chosen remote data.

    This routine is intended to be used by pysat instrument modules supporting
    a particular NASA CDAWeb dataset.

    Parameters
    ----------
    tag : string or NoneType
        Denotes type of file to load.  Accepted types are <tag strings>.
        (default=None)
    inst_id : string or NoneType
        Specifies the satellite ID for a constellation.
        (default=None)
    start : dt.datetime or NoneType
        Starting time for file list. A None value will start with the first
        file found.
        (default=None)
    stop : dt.datetime or NoneType
        Ending time for the file list.  A None value will stop with the last
        file found.
        (default=None)
    remote_url : string or NoneType
        Remote site to download data from
        (default='https://cdaweb.gsfc.nasa.gov')
    supported_tags : dict
        dict of dicts. Keys are supported tag names for download. Value is
        a dict with 'remote_dir', 'fname'. Inteded to be
        pre-set with functools.partial then assigned to new instrument code.
        (default=None)
    two_digit_year_break : int or NoneType
        If filenames only store two digits for the year, then
        '1900' will be added for years >= two_digit_year_break
        and '2000' will be added for years < two_digit_year_break.
        (default=None)
    delimiter : string or NoneType
        If filename is delimited, then provide delimiter alone e.g. '_'
        (default=None)

    Returns
    -------
    pysat.Files.from_os : (pysat._files.Files)
        A class containing the verified available files

    Examples
    --------
    ::

        fname = 'cnofs_vefi_bfield_1sec_{year:04d}{month:02d}{day:02d}_v05.cdf'
        supported_tags = {'dc_b': fname}
        list_remote_files = \
            functools.partial(nasa_cdaweb.list_remote_files,
                              supported_tags=supported_tags)

        fname = 'cnofs_cindi_ivm_500ms_{year:4d}{month:02d}{day:02d}_v01.cdf'
        supported_tags = {'': fname}
        list_remote_files = \
            functools.partial(cdw.list_remote_files,
                              supported_tags=supported_tags)

    """

    if tag is None:
        tag = ''
    if inst_id is None:
        inst_id = ''
    try:
        inst_dict = supported_tags[inst_id][tag]
    except KeyError:
        raise ValueError('inst_id / tag combo unknown.')

    # path to relevant file on CDAWeb
    remote_url = remote_url

    # naming scheme for files on the CDAWeb server
    format_str = '/'.join((inst_dict['remote_dir'].strip('/'),
                           inst_dict['fname']))

    # Break string format into path and filename
    dir_split = os.path.split(format_str)

    # Parse the path to find the number of levels to search
    format_dir = dir_split[0]
    search_dir = futils.construct_searchstring_from_format(format_dir)
    n_layers = len(search_dir['keys'])

    # only keep file portion of format
    format_str = dir_split[-1]
    # Generate list of targets to identify files
    search_dict = futils.construct_searchstring_from_format(format_str)
    targets = [x.strip('?') for x in search_dict['string_blocks'] if len(x) > 0]

    remote_dirs = []
    for level in range(n_layers + 1):
        remote_dirs.append([])
    remote_dirs[0] = ['']

    # Build a list of files using each filename target as a goal
    full_files = []

    if start is None and stop is None:
        url_list = [remote_url]
    elif start is not None:
        stop = dt.datetime.now() if (stop is None) else stop

        if 'year' in search_dir['keys']:
            if 'month' in search_dir['keys']:
                search_times = pds.date_range(start,
                                              stop + pds.DateOffset(months=1),
                                              freq='M')
            else:
                search_times = pds.date_range(start,
                                              stop + pds.DateOffset(years=1),
                                              freq='Y')
            url_list = []
            for time in search_times:
                subdir = format_dir.format(year=time.year, month=time.month)
                url_list.append('/'.join((remote_url, subdir)))
    try:
        for top_url in url_list:
            for level in range(n_layers + 1):
                for directory in remote_dirs[level]:
                    temp_url = '/'.join((top_url.strip('/'), directory))
                    soup = BeautifulSoup(requests.get(temp_url).content,
                                         "lxml")
                    links = soup.find_all('a', href=True)
                    for link in links:
                        # If there is room to go down, look for directories
                        if link['href'].count('/') == 1:
                            remote_dirs[level + 1].append(link['href'])
                        else:
                            # If at the endpoint, add matching files to list
                            add_file = True
                            for target in targets:
                                if link['href'].count(target) == 0:
                                    add_file = False
                            if add_file:
                                full_files.append(link['href'])
    except requests.exceptions.ConnectionError as merr:
        raise type(merr)(' '.join((str(merr), 'pysat -> Request potentially',
                                   'exceeds the server limit. Please try',
                                   'again using a smaller data range.')))

    # Parse remote filenames to get date information
    if delimiter is None:
        stored = futils.parse_fixed_width_filenames(full_files, format_str)
    else:
        stored = futils.parse_delimited_filenames(full_files, format_str,
                                                  delimiter)

    # Process the parsed filenames and return a properly formatted Series
    stored_list = futils.process_parsed_filenames(stored, two_digit_year_break)

    # Downselect to user-specified dates, if needed
    if start is not None:
        mask = (stored_list.index >= start)
        if stop is not None:
            stop_point = (stop + pds.DateOffset(days=1)
                          - pds.DateOffset(microseconds=1))
            mask = mask & (stored_list.index <= stop_point)
        stored_list = stored_list[mask]

    return stored_list<|MERGE_RESOLUTION|>--- conflicted
+++ resolved
@@ -16,17 +16,11 @@
 from bs4 import BeautifulSoup
 import pandas as pds
 
-<<<<<<< HEAD
 import pysat
-=======
-import pysatCDF
 from pysat import logger
->>>>>>> ff37f76c
 from pysat.utils import files as futils
 from pysat.instruments.methods import general
 
-
-<<<<<<< HEAD
 
 def convert_ndimensional(data, index=None, columns=None):
     """converts high-dimensional data to a Dataframe"""
@@ -366,11 +360,7 @@
         return data, meta
 
 
-def load(fnames, tag=None, inst_id=None,
-         fake_daily_files_from_monthly=False,
-=======
 def load(fnames, tag=None, inst_id=None, file_cadence=dt.timedelta(days=1),
->>>>>>> ff37f76c
          flatten_twod=True):
     """Load NASA CDAWeb CDF files.
 
@@ -434,13 +424,8 @@
 
                 # Get date from rest of filename
                 date = dt.datetime.strptime(lfname[-10:], '%Y-%m-%d')
-<<<<<<< HEAD
                 with CDF(fname) as cdf:
                     # convert data to pysat format
-=======
-                with pysatCDF.CDF(fname) as cdf:
-                    # Convert data to pysat format
->>>>>>> ff37f76c
                     data, meta = cdf.to_pysat(flatten_twod=flatten_twod)
 
                     # Select data from multi-day down to daily
@@ -448,13 +433,8 @@
                                     - dt.timedelta(microseconds=1), :]
                     ldata.append(data)
             else:
-<<<<<<< HEAD
                 # basic data return
                 with CDF(lfname) as cdf:
-=======
-                # Basic data return
-                with pysatCDF.CDF(lfname) as cdf:
->>>>>>> ff37f76c
                     temp_data, meta = cdf.to_pysat(flatten_twod=flatten_twod)
                     ldata.append(temp_data)
 
