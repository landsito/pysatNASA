# -*- coding: utf-8 -*-
"""Provides default routines for NASA CDAWeb instruments into pysat.

Note
----
Adding new CDAWeb datasets should only require mininal user intervention.

"""

import cdflib
import datetime as dt
import os
import pandas as pds
import requests
import xarray as xr

from bs4 import BeautifulSoup

import pysat
from pysat.instruments.methods import general
from pysat import logger
from pysat.utils import files as futils
<<<<<<< HEAD
from pysatNASA.instruments.methods import CDF as libCDF

try:
    import pysatCDF
    auto_CDF = pysatCDF.CDF
except ImportError:
    auto_CDF = libCDF


def load(fnames, tag=None, inst_id=None, file_cadence=dt.timedelta(days=1),
         flatten_twod=True, use_cdflib=None):
=======
from pysat.utils import io
from pysatNASA.instruments.methods import CDF


def load(fnames, tag='', inst_id='', file_cadence=dt.timedelta(days=1),
         flatten_twod=True, pandas_format=True, epoch_name='Epoch',
         meta_processor=None, meta_translation=None, drop_meta_labels=None):
>>>>>>> 4014e155
    """Load NASA CDAWeb CDF files.

    Parameters
    ----------
    fnames : pandas.Series
        Series of filenames
    tag : str
        tag or None (default='')
    inst_id : str
        satellite id or None (default='')
    file_cadence : dt.timedelta or pds.DateOffset
        pysat assumes a daily file cadence, but some instrument data files
        contain longer periods of time.  This parameter allows the specification
        of regular file cadences greater than or equal to a day (e.g., weekly,
        monthly, or yearly). (default=dt.timedelta(days=1))
    flatted_twod : bool
        Flattens 2D data into different columns of root DataFrame rather
        than produce a Series of DataFrames. (default=True)
    pandas_format : bool
        Flag specifying if data is stored in a pandas DataFrame (True) or
        xarray Dataset (False). (default=True)
    epoch_name : str or NoneType
        Data key for epoch variable.  The epoch variable is expected to be an
        array of integer or float values denoting time elapsed from an origin
        specified by `epoch_origin` with units specified by `epoch_unit`. This
        epoch variable will be converted to a `DatetimeIndex` for consistency
        across pysat instruments.  (default='Epoch')
    meta_processor : function or NoneType
        If not None, a dict containing all of the loaded metadata will be
        passed to `meta_processor` which should return a filtered version
        of the input dict. The returned dict is loaded into a pysat.Meta
        instance and returned as `meta`. (default=None)
    meta_translation : dict or NoneType
        Translation table used to map metadata labels in the file to
        those used by the returned `meta`. Keys are labels from file
        and values are labels in `meta`. Redundant file labels may be
        mapped to a single pysat label. If None, will use
        `default_from_netcdf_translation_table`. This feature
        is maintained for compatibility. To disable all translation,
        input an empty dict. (default={})
    drop_meta_labels : list or NoneType
        List of variable metadata labels that should be dropped. Applied
        to metadata as loaded from the file. (default=None)

    Returns
    -------
    data : pandas.DataFrame
        Object containing satellite data
    meta : pysat.Meta
        Object containing metadata such as column names and units

    Note
    ----
    This routine is intended to be used by pysat instrument modules supporting
    a particular NASA CDAWeb dataset

    """

    if pandas_format:
        data, meta = load_pandas(fnames, tag=tag, inst_id=inst_id,
                                 file_cadence=file_cadence,
                                 flatten_twod=flatten_twod)
    else:

        data, meta = load_xarray(fnames, tag=tag, inst_id=inst_id,
                                 epoch_name=epoch_name,
                                 meta_processor=meta_processor,
                                 meta_translation=meta_translation,
                                 drop_meta_labels=drop_meta_labels)
    return data, meta


def load_pandas(fnames, tag='', inst_id='',
                file_cadence=dt.timedelta(days=1), flatten_twod=True):
    """Load NASA CDAWeb CDF files into a pandas DataFrame.

    Parameters
    ----------
    fnames : pandas.Series
        Series of filenames
    tag : str
        tag or None (default='')
    inst_id : str
        satellite id or None (default='')
    file_cadence : dt.timedelta or pds.DateOffset
        pysat assumes a daily file cadence, but some instrument data files
        contain longer periods of time.  This parameter allows the specification
        of regular file cadences greater than or equal to a day (e.g., weekly,
        monthly, or yearly). (default=dt.timedelta(days=1))
    flatted_twod : bool
        Flattens 2D data into different columns of root DataFrame rather
        than produce a Series of DataFrames. (default=True)
    use_cdflib : bool or NoneType
        If True, force use of cdflib for loading. If False, prevent use of
        cdflib for loading. If None, will use pysatCDF if available with
        cdflib as fallback. (default=None)

    Returns
    -------
    data : pandas.DataFrame
        Object containing satellite data
    meta : pysat.Meta
        Object containing metadata such as column names and units

    Note
    ----
    This routine is intended to be used by pysat instrument modules supporting
    a particular NASA CDAWeb dataset.

    Examples
    --------
    ::

        # within the new instrument module, at the top level define
        # a new variable named load, and set it equal to this load method
        # code below taken from cnofs_ivm.py.

        # support load routine
        # use the default CDAWeb method
        load = cdw.load

    """

    # Load data from any files provided
    if len(fnames) <= 0:
        return pds.DataFrame(None), None
    else:
        if use_cdflib is not None:
            if use_cdflib:
                # Using cdflib wrapper to load the CDF and format data and
                # metadata for pysat using some assumptions.
                CDF = libCDF
            else:
                # Using pysatCDF to load the CDF and format data and
                # metadata for pysat using some assumptions.
                CDF = pysatCDF.CDF
        else:
            CDF = auto_CDF

        ldata = []
        for lfname in fnames:
            if not general.is_daily_file_cadence(file_cadence):
                # Parse out date from filename
                fname = lfname[0:-11]
                date = dt.datetime.strptime(lfname[-10:], '%Y-%m-%d')

                with CDF(fname) as cdf:
                    # Convert data to pysat format. Depending upon
                    # your needs the resulting pandas DataFrame may need
                    # modification.
                    try:
                        tdata, meta = cdf.to_pysat(flatten_twod=flatten_twod)

                        # Select data from multi-day down to daily
                        date2 = date + dt.timedelta(days=1)
                        date2 -= dt.timedelta(microseconds=1)
                        tdata = tdata.loc[date:date2, :]
                        ldata.append(tdata)
                    except ValueError as verr:
                        logger.warn("unable to load {:}: {:}".format(fname,
                                                                     str(verr)))
            else:
                # Basic data return
                with CDF(lfname) as cdf:
                    try:
                        temp_data, meta = cdf.to_pysat(
                            flatten_twod=flatten_twod)
                        ldata.append(temp_data)
                    except ValueError as verr:
                        logger.warn("unable to load {:}: {:}".format(lfname,
                                                                     str(verr)))

        # Combine individual files together
        if len(ldata) > 0:
            data = pds.concat(ldata)

        return data, meta


def load_xarray(fnames, tag='', inst_id='',
                labels={'units': ('units', str), 'name': ('long_name', str),
                        'notes': ('notes', str), 'desc': ('desc', str),
                        'plot': ('plot_label', str), 'axis': ('axis', str),
                        'scale': ('scale', str),
                        'min_val': ('value_min', float),
                        'max_val': ('value_max', float),
                        'fill_val': ('fill', float)},
                epoch_name='Epoch', meta_processor=None,
                meta_translation=None, drop_meta_labels=None):
    """Load NASA CDAWeb CDF files into an xarray Dataset.

    Parameters
    ----------
    fnames : pandas.Series
        Series of filenames
    tag : str
        tag or (default='')
    inst_id : str
        satellite id (default='')
    labels : dict
        Dict where keys are the label attribute names and the values are tuples
        that have the label values and value types in that order.
        (default={'units': ('units', str), 'name': ('long_name', str),
        'notes': ('notes', str), 'desc': ('desc', str),
        'min_val': ('value_min', np.float64),
        'max_val': ('value_max', np.float64),
        'fill_val': ('fill', np.float64)})
    epoch_name : str
        Data key for epoch variable.  The epoch variable is expected to be an
        array of integer or float values denoting time elapsed from an origin
        specified by `epoch_origin` with units specified by `epoch_unit`. This
        epoch variable will be converted to a `DatetimeIndex` for consistency
        across pysat instruments.  (default='Epoch')
    meta_processor : function or NoneType
        If not None, a dict containing all of the loaded metadata will be
        passed to `meta_processor` which should return a filtered version
        of the input dict. The returned dict is loaded into a pysat.Meta
        instance and returned as `meta`. (default=None)
    meta_translation : dict or NoneType
        Translation table used to map metadata labels in the file to
        those used by the returned `meta`. Keys are labels from file
        and values are labels in `meta`. Redundant file labels may be
        mapped to a single pysat label. If None, will use
        `default_from_netcdf_translation_table`. This feature
        is maintained for compatibility. To disable all translation,
        input an empty dict. (default=None)
    drop_meta_labels : list or NoneType
        List of variable metadata labels that should be dropped. Applied
        to metadata as loaded from the file. (default=None)

    Returns
    -------
    data : xarray.Dataset
        Class holding file data
    meta : pysat.Meta
        Object containing metadata such as column names and units

    Note
    ----
    This routine is intended to be used by pysat instrument modules supporting
    a particular NASA CDAWeb dataset

    Examples
    --------
    ::

        # Within the new instrument module, at the top level define
        # a new variable named load, and set it equal to this load method.
        # Code below taken from cnofs_ivm.py.

        # support load routine
        # use the default CDAWeb method
        load = functools.partial(cdw.load, pandas_format=False)

    """

    # Load data from any files provided
    if len(fnames) <= 0:
        return xr.Dataset()
    else:
        # Using cdflib wrapper to load the CDF and format data and
        # metadata for pysat using some assumptions. Depending upon your needs
        # the resulting pandas DataFrame may need modification.
        ldata = []
        for lfname in fnames:
            temp_data = cdflib.cdf_to_xarray(lfname, to_datetime=True)
            ldata.append(temp_data)

        # Combine individual files together
        if len(ldata) > 0:
            data = xr.combine_by_coords(ldata)

    all_vars = io.xarray_all_vars(data)

    # Convert output epoch name to 'time' for pysat consistency
    if epoch_name != 'time':
        if 'time' not in all_vars:
            if epoch_name in data.dims:
                data = data.rename({epoch_name: 'time'})
            elif epoch_name in all_vars:
                data = data.rename({epoch_name: 'time'})
                wstr = ''.join(['Epoch label: "', epoch_name, '"',
                                ' is not a dimension.'])
                pysat.logger.warning(wstr)
            else:
                estr = ''.join(['Epoch label: "', epoch_name, '"',
                                ' not found in loaded data, ',
                                repr(all_vars)])
                raise ValueError(estr)

        epoch_name = 'time'

    all_vars = io.xarray_all_vars(data)

    meta = pysat.Meta(labels=labels)

    full_mdict = {}

    if meta_translation is None:
        # Assign default translation using `meta`
        meta_translation = {}

    # Drop metadata labels initialization
    if drop_meta_labels is None:
        drop_meta_labels = []
    else:
        drop_meta_labels = pysat.utils.listify(drop_meta_labels)

    for key in all_vars:
        meta_dict = {}
        for nc_key in data[key].attrs.keys():
            meta_dict[nc_key] = data[key].attrs[nc_key]
        full_mdict[key] = meta_dict
        data[key].attrs = {}

    for data_attr in data.attrs.keys():
        setattr(meta.header, data_attr, getattr(data, data_attr))

    # Process the metadata. First, drop labels as requested.
    for var in full_mdict:
        for label in drop_meta_labels:
            if label in full_mdict[var]:
                full_mdict[var].pop(label)

    # Second, remove some items pysat added for netcdf compatibility
    filt_mdict = io.remove_netcdf4_standards_from_meta(full_mdict, epoch_name,
                                                       meta.labels)

    # Translate labels from file to pysat compatible labels using
    # `meta_translation`
    filt_mdict = io.apply_table_translation_from_file(meta_translation,
                                                      filt_mdict)

    # Next, allow processing by developers so they can deal with
    # issues with specific files
    if meta_processor is not None:
        filt_mdict = meta_processor(filt_mdict)

    # Meta cannot take array data, if present save it as seperate meta data
    # labels
    filt_mdict = io.meta_array_expander(filt_mdict)

    # Assign filtered metadata to pysat.Meta instance
    for key in filt_mdict:
        meta[key] = filt_mdict[key]

    # Remove attributes from the data object
    data.attrs = {}

    return data, meta


def download(date_array, tag='', inst_id='', supported_tags=None,
             remote_url='https://cdaweb.gsfc.nasa.gov', data_path=None):
    """Download NASA CDAWeb CDF data.

    This routine is intended to be used by pysat instrument modules supporting
    a particular NASA CDAWeb dataset.

    Parameters
    ----------
    date_array : array-like
        Array of datetimes to download data for. Provided by pysat.
    tag : str
        tag or None (default='')
    inst_id : str
        satellite id or None (default='')
    supported_tags : dict
        dict of dicts. Keys are supported tag names for download. Value is
        a dict with 'remote_dir', 'fname'. Inteded to be pre-set with
        functools.partial then assigned to new instrument code.
        (default=None)
    remote_url : str
        Remote site to download data from
        (default='https://cdaweb.gsfc.nasa.gov')
    data_path : str or NoneType
        Path to data directory.  If None is specified, the value previously
        set in Instrument.files.data_path is used.  (default=None)

    Examples
    --------
    ::

        # download support added to cnofs_vefi.py using code below
        fn = 'cnofs_vefi_bfield_1sec_{year:4d}{month:02d}{day:02d}_v05.cdf'
        dc_b_tag = {'remote_dir': ''.join(('/pub/data/cnofs/vefi/bfield_1sec',
                                            '/{year:4d}/')),
                    'fname': fn}
        supported_tags = {'dc_b': dc_b_tag}

        download = functools.partial(nasa_cdaweb.download,
                                     supported_tags=supported_tags)

    """

    try:
        inst_dict = supported_tags[inst_id][tag]
    except KeyError:
        raise ValueError('inst_id / tag combo unknown.')

    # Naming scheme for files on the CDAWeb server
    remote_dir = inst_dict['remote_dir']

    # Get list of files from server
    remote_files = list_remote_files(tag=tag, inst_id=inst_id,
                                     remote_url=remote_url,
                                     supported_tags=supported_tags,
                                     start=date_array[0],
                                     stop=date_array[-1])

    # Download only requested files that exist remotely
    for date, fname in remote_files.iteritems():
        # Format files for specific dates and download location
        formatted_remote_dir = remote_dir.format(year=date.year,
                                                 month=date.month,
                                                 day=date.day,
                                                 hour=date.hour,
                                                 min=date.minute,
                                                 sec=date.second)
        remote_path = '/'.join((remote_url.strip('/'),
                                formatted_remote_dir.strip('/'),
                                fname))

        saved_local_fname = os.path.join(data_path, fname)

        # Perform download
        logger.info(' '.join(('Attempting to download file for',
                              date.strftime('%d %B %Y'))))
        try:
            with requests.get(remote_path) as req:
                if req.status_code != 404:
                    with open(saved_local_fname, 'wb') as open_f:
                        open_f.write(req.content)
                    logger.info('Successfully downloaded {:}.'.format(
                        saved_local_fname))
                else:
                    logger.info(' '.join(('File not available for',
                                          date.strftime('%d %B %Y'))))
        except requests.exceptions.RequestException as exception:
            logger.info(' '.join((str(exception), '- File not available for',
                                  date.strftime('%d %B %Y'))))
    return


def list_remote_files(tag=None, inst_id=None, start=None, stop=None,
                      remote_url='https://cdaweb.gsfc.nasa.gov',
                      supported_tags=None, two_digit_year_break=None,
                      delimiter=None):
    """Return a Pandas Series of every file for chosen remote data.

    This routine is intended to be used by pysat instrument modules supporting
    a particular NASA CDAWeb dataset.

    Parameters
    ----------
    tag : str
        Denotes type of file to load.  Accepted types are <tag strings>.
        (default='')
    inst_id : str
        Specifies the satellite ID for a constellation.
        (default='')
    start : dt.datetime or NoneType
        Starting time for file list. A None value will start with the first
        file found.
        (default=None)
    stop : dt.datetime or NoneType
        Ending time for the file list.  A None value will stop with the last
        file found.
        (default=None)
    remote_url : str
        Remote site to download data from
        (default='https://cdaweb.gsfc.nasa.gov')
    supported_tags : dict
        dict of dicts. Keys are supported tag names for download. Value is
        a dict with 'remote_dir', 'fname'. Inteded to be
        pre-set with functools.partial then assigned to new instrument code.
        (default=None)
    two_digit_year_break : int or NoneType
        If filenames only store two digits for the year, then
        '1900' will be added for years >= two_digit_year_break
        and '2000' will be added for years < two_digit_year_break.
        (default=None)
    delimiter : str or NoneType
        If filename is delimited, then provide delimiter alone e.g. '_'
        (default=None)

    Returns
    -------
    pysat.Files.from_os : (pysat._files.Files)
        A class containing the verified available files

    Examples
    --------
    ::

        fname = 'cnofs_vefi_bfield_1sec_{year:04d}{month:02d}{day:02d}_v05.cdf'
        supported_tags = {'dc_b': fname}
        list_remote_files = \
            functools.partial(nasa_cdaweb.list_remote_files,
                              supported_tags=supported_tags)

        fname = 'cnofs_cindi_ivm_500ms_{year:4d}{month:02d}{day:02d}_v01.cdf'
        supported_tags = {'': fname}
        list_remote_files = \
            functools.partial(cdw.list_remote_files,
                              supported_tags=supported_tags)

    """

    try:
        inst_dict = supported_tags[inst_id][tag]
    except KeyError:
        raise ValueError('inst_id / tag combo unknown.')

    # Naming scheme for files on the CDAWeb server
    format_str = '/'.join((inst_dict['remote_dir'].strip('/'),
                           inst_dict['fname']))

    # Break string format into path and filename
    dir_split = os.path.split(format_str)

    # Parse the path to find the number of levels to search
    format_dir = dir_split[0]
    search_dir = futils.construct_searchstring_from_format(format_dir)
    n_layers = len(search_dir['keys'])

    # Only keep file portion of format
    format_str = dir_split[-1]
    # Generate list of targets to identify files
    search_dict = futils.construct_searchstring_from_format(format_str)
    targets = [x.strip('?') for x in search_dict['string_blocks'] if len(x) > 0]

    # Remove any additional '?' characters that the user may have supplied
    new_targets = []
    for target in targets:
        tstrs = target.split('?')
        for tstr in tstrs:
            if tstr != '':
                new_targets.append(tstr)
    targets = new_targets

    remote_dirs = []
    for level in range(n_layers + 1):
        remote_dirs.append([])
    remote_dirs[0] = ['']

    # Build a list of files using each filename target as a goal
    full_files = []

    if start is None and stop is None:
        # Use the topmost directory without variables
        url_list = ['/'.join((remote_url,
                              search_dir['string_blocks'][0]))]
    elif start is not None:
        stop = dt.datetime.now() if (stop is None) else stop

        if 'year' in search_dir['keys']:
            if 'month' in search_dir['keys']:
                search_times = pds.date_range(start,
                                              stop + pds.DateOffset(months=1),
                                              freq='M')
            else:
                search_times = pds.date_range(start,
                                              stop + pds.DateOffset(years=1),
                                              freq='Y')
            url_list = []
            for time in search_times:
                subdir = format_dir.format(year=time.year, month=time.month)
                url_list.append('/'.join((remote_url, subdir)))
    try:
        for top_url in url_list:
            for level in range(n_layers + 1):
                for directory in remote_dirs[level]:
                    temp_url = '/'.join((top_url.strip('/'), directory))
                    soup = BeautifulSoup(requests.get(temp_url).content,
                                         "lxml")
                    links = soup.find_all('a', href=True)
                    for link in links:
                        # If there is room to go down, look for directories
                        if link['href'].count('/') == 1:
                            remote_dirs[level + 1].append(link['href'])
                        else:
                            # If at the endpoint, add matching files to list
                            add_file = True
                            for target in targets:
                                if link['href'].count(target) == 0:
                                    add_file = False
                            if add_file:
                                full_files.append(link['href'])
    except requests.exceptions.ConnectionError as merr:
        raise type(merr)(' '.join((str(merr), 'pysat -> Request potentially',
                                   'exceeds the server limit. Please try',
                                   'again using a smaller data range.')))

    # Parse remote filenames to get date information
    if delimiter is None:
        stored = futils.parse_fixed_width_filenames(full_files, format_str)
    else:
        stored = futils.parse_delimited_filenames(full_files, format_str,
                                                  delimiter)
    # Process the parsed filenames and return a properly formatted Series
    stored_list = futils.process_parsed_filenames(stored, two_digit_year_break)

    # Downselect to user-specified dates, if needed
    if start is not None:
        mask = (stored_list.index >= start)
        if stop is not None:
            stop_point = (stop + pds.DateOffset(days=1))
            mask = mask & (stored_list.index < stop_point)
        stored_list = stored_list[mask]

    return stored_list<|MERGE_RESOLUTION|>--- conflicted
+++ resolved
@@ -20,7 +20,6 @@
 from pysat.instruments.methods import general
 from pysat import logger
 from pysat.utils import files as futils
-<<<<<<< HEAD
 from pysatNASA.instruments.methods import CDF as libCDF
 
 try:
@@ -30,17 +29,9 @@
     auto_CDF = libCDF
 
 
-def load(fnames, tag=None, inst_id=None, file_cadence=dt.timedelta(days=1),
-         flatten_twod=True, use_cdflib=None):
-=======
-from pysat.utils import io
-from pysatNASA.instruments.methods import CDF
-
-
 def load(fnames, tag='', inst_id='', file_cadence=dt.timedelta(days=1),
          flatten_twod=True, pandas_format=True, epoch_name='Epoch',
          meta_processor=None, meta_translation=None, drop_meta_labels=None):
->>>>>>> 4014e155
     """Load NASA CDAWeb CDF files.
 
     Parameters
