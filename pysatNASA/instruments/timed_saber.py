--- conflicted
+++ resolved
@@ -65,17 +65,6 @@
 name = 'saber'
 tags = {'': ''}
 inst_ids = {'': ['']}
-<<<<<<< HEAD
-=======
-_test_dates = {'': {'': dt.datetime(2019, 1, 1)}}
-
-fname = ''.join(('timed_l2av207_saber_{year:04d}{month:02d}{day:02d}',
-                 '{hour:02d}{minute:02d}_v{version:02d}.cdf'))
-supported_tags = {'': {'': fname}}
-# use the CDAWeb methods list files routine
-list_files = functools.partial(mm_gen.list_files,
-                               supported_tags=supported_tags)
->>>>>>> 2a97e48c
 
 # let pysat know that data is spread across more than one file
 multi_file_day = True
@@ -87,23 +76,10 @@
 # ----------------------------------------------------------------------------
 # Instrument test attributes
 
-<<<<<<< HEAD
 _test_dates = {'': {'': dt.datetime(2019, 1, 1)}}
 
 # ----------------------------------------------------------------------------
 # Instrument methods
-=======
-# use the default CDAWeb method
-basic_tag = {'remote_dir': ''.join(('/pub/data/timed/saber/level2a_v2_07_cdf',
-                                    '/{year:4d}/{month:02d}/')),
-             'fname': fname}
-download_tags = {'': {'': basic_tag}}
-download = functools.partial(cdw.download, supported_tags=download_tags)
-
-# support listing files currently on CDAWeb
-list_remote_files = functools.partial(cdw.list_remote_files,
-                                      supported_tags=download_tags)
->>>>>>> 2a97e48c
 
 
 def init(self):
@@ -149,21 +125,21 @@
 
 # Set the list_files routine
 fname = ''.join(('timed_l2av207_saber_{year:04d}{month:02d}{day:02d}',
-                 '????_v01.cdf'))
-list_tags = {'': {'': fname}}
-list_files = functools.partial(mm_gen.list_files, supported_tags=list_tags)
+                 '{hour:02d}{minute:02d}_v{version:02d}.cdf'))
+supported_tags = {'': {'': fname}}
+list_files = functools.partial(mm_gen.list_files,
+                               supported_tags=supported_tags)
 
 # Set the load routine
 load = cdw.load
 
 # Set the download routine
-basic_tag = {'dir': '/pub/data/timed/saber/level2a_v2_07_cdf',
-             'remote_fname': '{year:4d}/{month:02d}/' + fname,
-             'local_fname': fname}
+basic_tag = {'remote_dir': ''.join(('/pub/data/timed/saber/level2a_v2_07_cdf',
+                                    '/{year:4d}/{month:02d}/')),
+             'fname': fname}
 supported_tags = {'': {'': basic_tag}}
-download = functools.partial(cdw.download, supported_tags=supported_tags,
-                             multi_file_day=True)
+download = functools.partial(cdw.download, supported_tags=download_tags)
 
 # Set the list_remote_files routine
 list_remote_files = functools.partial(cdw.list_remote_files,
-                                      supported_tags=supported_tags)+                                      supported_tags=download_tags)