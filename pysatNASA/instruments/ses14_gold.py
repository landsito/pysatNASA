"""Module for the SES14 GOLD instrument.

Supports the Nmax data product from the Global Observations of the Limb and
Disk (GOLD) satellite.  Accesses data in netCDF format.

Properties
----------
platform
    'ses14'
name
    'gold'
tag
    'nmax'
    'tlimb'
    'tdisk'
    'o2den'

Warnings
--------
The cleaning parameters for the instrument are still under development.

Note
----
In roughly 0.3% of daily files, Channel A and Channel B scans begin at the same
time.  One microsecond is added to Channel B to ensure uniqueness in the xarray
index.  The nominal scan rate for each channel is every 30 minutes.

Examples
--------
::

    import datetime as dt
    import pysat
    nmax = pysat.Instrument(platform='ses14', name='gold', tag='nmax')
    nmax.download(dt.datetime(2020, 1, 1), dt.datetime(2020, 1, 31))
    nmax.load(2020, 1)

"""

import datetime as dt
import functools
import numpy as np
import xarray as xr

from pysat.instruments.methods import general as ps_gen
<<<<<<< HEAD
from pysat import logger, Meta
=======
>>>>>>> d0a8a849
from pysat.utils.io import load_netcdf

from pysatNASA.instruments.methods import cdaweb as cdw
from pysatNASA.instruments.methods import general as mm_nasa
from pysatNASA.instruments.methods import ses14 as mm_gold

# ----------------------------------------------------------------------------
# Instrument attributes

platform = 'ses14'
name = 'gold'
tags = {'nmax': 'Level 2 Nmax data for the GOLD instrument',
        'tlimb': 'Level 2 Tlimb data for the GOLD instrument',
        'tdisk': 'Level 2 Tdisk data for the GOLD instrument',
        'o2den': 'Level 2 O2den data for the GOLD instrument',
        }
inst_ids = {'': ['nmax', 'tlimb', 'tdisk','o2den']}

pandas_format = False

# ----------------------------------------------------------------------------
# Instrument test attributes

_test_dates = {'': {'nmax': dt.datetime(2020, 1, 1),
                    'tlimb': dt.datetime(2020, 1, 1),
                    'tdisk': dt.datetime(2020, 1, 1),
                    'o2den': dt.datetime(2020, 1, 1)}}

# ----------------------------------------------------------------------------
# Instrument methods

init = functools.partial(mm_nasa.init, module=mm_gold, name=name)

# No cleaning, use standard warning function instead
clean = mm_nasa.clean_warn

# ----------------------------------------------------------------------------
# Instrument functions
#
# Use the pysat and CDAWeb methods

# Set the list_files routine
fname = ''.join(('gold_l2_{tag:s}_{{year:04d}}_{{day:03d}}_v{{version:02d}}',
                 '_r{{revision:02d}}_c{{cycle:02d}}.nc'))
supported_tags = {inst_id: {tag: fname.format(tag=tag) for tag in tags.keys()}
                  for inst_id in inst_ids.keys()}
list_files = functools.partial(ps_gen.list_files,
                               supported_tags=supported_tags)

# Set the download routine
download_tags = {'': {'nmax': 'GOLD_L2_NMAX'}}
download = functools.partial(cdw.cdas_download, supported_tags=download_tags)

# Set the list_remote_files routine
list_remote_files = functools.partial(cdw.cdas_list_remote_files,
                                      supported_tags=download_tags)


def load(fnames, tag='', inst_id=''):
    """Load GOLD NMAX data into `xarray.Dataset` and `pysat.Meta` objects.

    This routine is called as needed by pysat. It is not intended
    for direct user interaction.

    Parameters
    ----------
    fnames : array-like
        iterable of filename strings, full path, to data files to be loaded.
        This input is nominally provided by pysat itself.
    tag : str
        Tag name used to identify particular data set to be loaded.
        This input is nominally provided by pysat itself. (default='')
    inst_id : str
        Instrument ID used to identify particular data set to be loaded.
        This input is nominally provided by pysat itself. (default='')
    **kwargs : extra keywords
        Passthrough for additional keyword arguments specified when
        instantiating an Instrument object. These additional keywords
        are passed through to this routine by pysat.

    Returns
    -------
    data : xr.Dataset
        An xarray Dataset with data prepared for the pysat.Instrument
    meta : pysat.Meta
        Metadata formatted for a pysat.Instrument object.

    Note
    ----
    - Any additional keyword arguments passed to pysat.Instrument
      upon instantiation are passed along to this routine.
    - Using scan_start_time as time dimesion for pysat compatibility, renames
      ``nscans`` dimension as ``time``.

    Examples
    --------
    ::

        inst = pysat.Instrument('ses14', 'gold', tag='nmax')
        inst.load(2019, 1)

    """

    labels = {'units': ('Units', str), 'name': ('Long_Name', str),
              'notes': ('Var_Notes', str), 'desc': ('CatDesc', str),
              'plot': ('plot', str), 'axis': ('axis', str),
              'scale': ('scale', str),
              'min_val': ('Valid_Min', np.float64),
              'max_val': ('Valid_Max', np.float64),
              'fill_val': ('fill', np.float64)}

    # Generate custom meta translation table. When left unspecified the default
    # table handles the multiple values for fill. We must recreate that
    # functionality in our table. The targets for meta_translation should
    # map to values in `labels` above.
    meta_translation = {'FIELDNAM': 'plot', 'LABLAXIS': 'axis',
                        'ScaleTyp': 'scale', 'VALIDMIN': 'Valid_Min',
                        'Valid_Min': 'Valid_Min', 'VALIDMAX': 'Valid_Max',
                        'Valid_Max': 'Valid_Max', '_FillValue': 'fill',
                        'FillVal': 'fill', 'TIME_BASE': 'time_base'}

    if tag in ['nmax', 'tdisk', 'tlimb']:
        epoch_name = 'nscans'

    elif tag == 'o2den':
        epoch_name = 'nevents'

    data, meta = load_netcdf(fnames, pandas_format=pandas_format,
                             epoch_name=epoch_name, labels=labels,
                             meta_translation=meta_translation,
                             combine_by_coords=False,
                             drop_meta_labels='FILLVAL')

<<<<<<< HEAD
    if tag in ['nmax', 'tdisk', 'tlimb']:
        # Add time coordinate from scan_start_time
        data['time'] = [dt.datetime.strptime(str(val), "b'%Y-%m-%dT%H:%M:%SZ'")
                        for val in data['scan_start_time'].values]
=======
    if tag == 'nmax':
        # Add time coordinate from scan_start_time.
        time = [dt.datetime.strptime(str(val), "b'%Y-%m-%dT%H:%M:%SZ'")
                for val in data['scan_start_time'].values]

        # Add a delta of 1 microsecond for channel B.
        delta_time = [1 if ch == b'CHB' else 0 for ch in data['channel'].values]
        data['time'] = [time[i] + dt.timedelta(microseconds=delta_time[i])
                        for i in range(0, len(time))]

        # Sort times to ensure monotonic increase.
        data = data.sortby('time')
>>>>>>> d0a8a849

        # Update coordinates with dimensional data
        data = data.assign_coords({'nlats': data['nlats'],
                                   'nlons': data['nlons'],
                                   'nmask': data['nmask'],
                                   'channel': data['channel'],
                                   'hemisphere': data['hemisphere']})
        meta['time'] = {meta.labels.notes: 'Converted from scan_start_time'}
        meta['nlats'] = {meta.labels.notes: 'Index for latitude values'}
        meta['nlons'] = {meta.labels.notes: 'Index for longitude values'}
        meta['nmask'] = {meta.labels.notes: 'Index for mask values'}

    elif tag == 'o2den':

        # Removing extra variables
        if len(data['zret'].dims) > 1:
            data['zret'] = data['zret'].isel(time=0)
            data['zdat'] = data['zdat'].isel(time=0)

        # Add time coordinate from utc_time
        data['time'] = [dt.datetime.strptime(str(val), 
                        "b'%Y-%m-%dT%H:%M:%S.%fZ'")
                        for val in data['time_utc'].values]

        # Add retrieval altitude values and data tangent altitude values
        data = data.swap_dims({"nzret": "zret", "nzdat": "zdat"})

        # Update coordinates with dimensional data
        data = data.assign_coords({'zret': data['zret'],
                                   'zdat': data['zdat'],
                                   'n_wavelength': data['n_wavelength'],
                                   'channel': data['channel']})
        meta['time'] = {meta.labels.notes: 'Converted from time_utc'}
        meta['zret'] = {meta.labels.notes: ''.join(('Index for retrieval',
                                                    ' altitude values'))}
        meta['zdat'] = {meta.labels.notes: ''.join(('Index for data tangent',
                                                     ' altitude values'))}

    return data, meta<|MERGE_RESOLUTION|>--- conflicted
+++ resolved
@@ -40,13 +40,8 @@
 import datetime as dt
 import functools
 import numpy as np
-import xarray as xr
 
 from pysat.instruments.methods import general as ps_gen
-<<<<<<< HEAD
-from pysat import logger, Meta
-=======
->>>>>>> d0a8a849
 from pysat.utils.io import load_netcdf
 
 from pysatNASA.instruments.methods import cdaweb as cdw
@@ -63,7 +58,7 @@
         'tdisk': 'Level 2 Tdisk data for the GOLD instrument',
         'o2den': 'Level 2 O2den data for the GOLD instrument',
         }
-inst_ids = {'': ['nmax', 'tlimb', 'tdisk','o2den']}
+inst_ids = {'': ['nmax', 'tlimb', 'tdisk', 'o2den']}
 
 pandas_format = False
 
@@ -180,14 +175,8 @@
                              combine_by_coords=False,
                              drop_meta_labels='FILLVAL')
 
-<<<<<<< HEAD
     if tag in ['nmax', 'tdisk', 'tlimb']:
         # Add time coordinate from scan_start_time
-        data['time'] = [dt.datetime.strptime(str(val), "b'%Y-%m-%dT%H:%M:%SZ'")
-                        for val in data['scan_start_time'].values]
-=======
-    if tag == 'nmax':
-        # Add time coordinate from scan_start_time.
         time = [dt.datetime.strptime(str(val), "b'%Y-%m-%dT%H:%M:%SZ'")
                 for val in data['scan_start_time'].values]
 
@@ -198,7 +187,6 @@
 
         # Sort times to ensure monotonic increase.
         data = data.sortby('time')
->>>>>>> d0a8a849
 
         # Update coordinates with dimensional data
         data = data.assign_coords({'nlats': data['nlats'],
@@ -219,7 +207,7 @@
             data['zdat'] = data['zdat'].isel(time=0)
 
         # Add time coordinate from utc_time
-        data['time'] = [dt.datetime.strptime(str(val), 
+        data['time'] = [dt.datetime.strptime(str(val),
                         "b'%Y-%m-%dT%H:%M:%S.%fZ'")
                         for val in data['time_utc'].values]
 
@@ -235,6 +223,6 @@
         meta['zret'] = {meta.labels.notes: ''.join(('Index for retrieval',
                                                     ' altitude values'))}
         meta['zdat'] = {meta.labels.notes: ''.join(('Index for data tangent',
-                                                     ' altitude values'))}
+                                                    ' altitude values'))}
 
     return data, meta