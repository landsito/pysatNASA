#!/usr/bin/env python
# -*- coding: utf-8 -*-
# Full license can be found in License.md
# Full author list can be found in .zenodo.json file
# DOI:10.5281/zenodo.3986131
#
# DISTRIBUTION STATEMENT A: Approved for public release. Distribution is
# unlimited.
# ----------------------------------------------------------------------------
"""The REACH dosimeter instrument.

Supports the dosimeter instrument on the Responsive Environmental Assessment
Commercially Hosted (REACH) mission.

The Responsive Environmental Assessment Commercially Hosted (REACH)
constellation is collection of 32 small sensors hosted on six orbital planes of
the Iridium-Next space vehicles in Low Earth Orbit. Each sensor contains two
micro-dosimeters sensitive to the passage of charged particles from the Earth's
radiation belts. There are six distinct dosimeter types spread among the 64
individual sensors, which are unique in shielding and electronic threshold.
When taken together, this effectively enables a high time-cadence measurement
of protons and electrons in six integral energy channels over the entire globe.

Properties
----------
platform
    'reach'
name
    'dosimeter'
tag
    None Supported
inst_id
    '101', '102', '105', '108', '113', '114', '115', '116', '133', '134', '135',
    '136', '137', '138', '139', '140', '148', '149', '162', '163', '164', '165',
    '166', '169', '170', '171', '172', '173', '175', '176', '180', '181'
"""

import datetime as dt
import functools
import numpy as np

from pysat._meta import MetaHeader
from pysat.instruments.methods import general as mm_gen
from pysat.utils.io import load_netcdf

from pysatNASA.instruments.methods import cdaweb as cdw
from pysatNASA.instruments.methods import general as mm_nasa
from pysatNASA.instruments.methods import reach as mm_reach

# ----------------------------------------------------------------------------
# Instrument attributes

platform = 'reach'
name = 'dosimeter'
tags = {'': 'Dosimeter data from the REACH mission'}
iids = ['101', '102', '105', '108', '113', '114', '115', '116', '133', '134',
        '135', '136', '137', '138', '139', '140', '148', '149', '162', '163',
        '164', '165', '166', '169', '170', '171', '172', '173', '175', '176',
        '180', '181']
inst_ids = {iid: [tag for tag in tags.keys()] for iid in iids}

# ----------------------------------------------------------------------------
# Instrument test attributes

_test_dates = {iid: {tag: dt.datetime(2019, 12, 1) for tag in tags.keys()}
               for iid in inst_ids.keys()}

# ----------------------------------------------------------------------------
# Instrument methods
# Use standard init routine
init = functools.partial(mm_nasa.init, module=mm_reach, name=name)

# Use default clean
clean = mm_nasa.clean


def preprocess(self):
    """Update acknowledgement with info from file."""

    self.acknowledgements = self.meta.header.Acknowledgement

    return
# ----------------------------------------------------------------------------
# Instrument functions
#
# Use the default CDAWeb and pysat methods


# Set the list_files routine
datestr = '{year:04d}{month:02d}{day:02d}'
fname = 'reach-vid-{inst_id}_dosimeter-l1c_{datestr}_v{{version:01d}}.nc'
supported_tags = {iid: {'': fname.format(inst_id=iid, datestr=datestr)}
                  for iid in inst_ids.keys()}
list_files = functools.partial(mm_gen.list_files,
                               supported_tags=supported_tags)


# Support download routine
download_tags = {iid: {'': 'REACH-VID-{iid}_DOSIMETER-L1C'.format(iid=iid)}
                 for iid in inst_ids.keys()}
download = functools.partial(cdw.cdas_download, supported_tags=download_tags)

# Support listing files currently on CDAWeb
list_remote_files = functools.partial(cdw.cdas_list_remote_files,
                                      supported_tags=download_tags)


def load(fnames, tag=None, inst_id=None):
    """Load REACH data into `pandas.DataFrame` and `pysat.Meta` objects.

    This routine is called as needed by pysat. It is not intended
    for direct user interaction.

    Parameters
    ----------
    fnames : array-like
        iterable of filename strings, full path, to data files to be loaded.
        This input is nominally provided by pysat itself.
    tag : str
        tag name used to identify particular data set to be loaded.
        This input is nominally provided by pysat itself.
    inst_id : str
        Satellite ID used to identify particular data set to be loaded.
        This input is nominally provided by pysat itself.

    Returns
    -------
    data : pds.DataFrame
        A pandas DataFrame with data prepared for the pysat.Instrument
    meta : pysat.Meta
        Metadata formatted for a pysat.Instrument object.

    Note
    ----
    Any additional keyword arguments passed to pysat.Instrument
    upon instantiation are passed along to this routine.

    Examples
    --------
    ::

        inst = pysat.Instrument('reach', 'dosimeter', inst_id='101', tag='')
        inst.load(2020, 1)

    """

    # Use standard netcdf interface
    labels = {'units': ('UNITS', str), 'name': ('LONG_NAME', str),
              'notes': ('VAR_NOTES', str), 'desc': ('CATDESC', str),
              'min_val': ('VALIDMIN', (int, float)),
              'max_val': ('VALIDMAX', (int, float)),
              'fill_val': ('_FillValue', (int, float))}
    data, meta = load_netcdf(fnames, epoch_name='Epoch',
                             meta_kwargs={'labels': labels})

    # Update header variables
    header = meta.header.to_dict()
    new_header = {}
    for key in header.keys():
        new_key = key.replace('-', '_to_')
        new_header[new_key] = header[key]
    if np.isnan(new_header['Notes']):
        new_header['Notes'] = ''

    meta.header = MetaHeader(new_header)

<<<<<<< HEAD
    return data, meta
=======
    return data, meta
# Support download routine
download_tags = {iid: {'': 'REACH-VID-{iid}_DOSIMETER-L1C'.format(iid=iid)}
                 for iid in inst_ids.keys()}
download = functools.partial(cdw.cdas_download, supported_tags=download_tags)

# Support listing files currently on CDAWeb
list_remote_files = functools.partial(cdw.cdas_list_remote_files,
                                      supported_tags=download_tags)
>>>>>>> 93924ddb
<|MERGE_RESOLUTION|>--- conflicted
+++ resolved
@@ -164,16 +164,4 @@
 
     meta.header = MetaHeader(new_header)
 
-<<<<<<< HEAD
-    return data, meta
-=======
-    return data, meta
-# Support download routine
-download_tags = {iid: {'': 'REACH-VID-{iid}_DOSIMETER-L1C'.format(iid=iid)}
-                 for iid in inst_ids.keys()}
-download = functools.partial(cdw.cdas_download, supported_tags=download_tags)
-
-# Support listing files currently on CDAWeb
-list_remote_files = functools.partial(cdw.cdas_list_remote_files,
-                                      supported_tags=download_tags)
->>>>>>> 93924ddb
+    return data, meta