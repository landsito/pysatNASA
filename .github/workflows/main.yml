# This workflow will install Python dependencies, run tests and lint with a variety of Python versions
# For more information see: https://help.github.com/actions/language-and-framework-guides/using-python-with-github-actions

name: Pytest with Flake8

on: [push, pull_request]

jobs:
  build:
    strategy:
      fail-fast: false
      matrix:
        os: [ubuntu-latest, windows-latest]
        python-version: ["3.9", "3.10"]
        numpy_ver: [latest]
        include:
          - python-version: "3.8"
            numpy_ver: "1.20"
            os: ubuntu-latest

    name: Python ${{ matrix.python-version }} on ${{ matrix.os }} with numpy ${{ matrix.numpy_ver }}
    runs-on: ${{ matrix.os }}
    steps:
    - uses: actions/checkout@v3
    - name: Set up Python ${{ matrix.python-version }}
      uses: actions/setup-python@v4
      with:
        python-version: ${{ matrix.python-version }}

    - name: Install NEP29 dependencies
      if: ${{ matrix.numpy_ver != 'latest'}}
      run: |
        pip install --no-binary :numpy: numpy==${{ matrix.numpy_ver }}
<<<<<<< HEAD
        # Force install version compatible with NEP29
        pip install "pandas<1.5"
        pip install --upgrade-strategy only-if-needed .[test]
=======
>>>>>>> 7f498527

    - name: Install standard dependencies
      if: ${{ matrix.numpy_ver == 'latest'}}
      run: |
        pip install .[test]

    - name: Install pysatCDF
      run: pip install pysatCDF --no-binary=pysatCDF

    - name: Set up pysat
      run: |
        mkdir pysatData
        python -c "import pysat; pysat.params['data_dirs'] = 'pysatData'"

    - name: Test PEP8 compliance
      run: flake8 . --count --select=D,E,F,H,W --show-source --statistics

    - name: Evaluate complexity
      run: flake8 . --count --exit-zero --max-complexity=10 --statistics

    - name: Test with pytest
      run: pytest

    - name: Publish results to coveralls
      env:
        GITHUB_TOKEN: ${{ secrets.GITHUB_TOKEN }}
      run: coveralls --rcfile=pyproject.toml --service=github<|MERGE_RESOLUTION|>--- conflicted
+++ resolved
@@ -31,12 +31,9 @@
       if: ${{ matrix.numpy_ver != 'latest'}}
       run: |
         pip install --no-binary :numpy: numpy==${{ matrix.numpy_ver }}
-<<<<<<< HEAD
         # Force install version compatible with NEP29
         pip install "pandas<1.5"
         pip install --upgrade-strategy only-if-needed .[test]
-=======
->>>>>>> 7f498527
 
     - name: Install standard dependencies
       if: ${{ matrix.numpy_ver == 'latest'}}
