--- conflicted
+++ resolved
@@ -13,11 +13,7 @@
       fail-fast: false
       matrix:
         os: ["ubuntu-latest", "macos-latest", "windows-latest"]
-<<<<<<< HEAD
-        python-version: ["3.10"]  # Keep this version at the highest supported Python version
-=======
         python-version: ["3.11"]  # Keep this version at the highest supported Python version
->>>>>>> d5cf79a2
 
     name: Python ${{ matrix.python-version }} on ${{ matrix.os }}
     runs-on: ${{ matrix.os }}
